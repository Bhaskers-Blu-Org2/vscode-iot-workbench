# Change Log
All notable changes to the "vscode-iot-workbench" extension will be documented in this file.

<<<<<<< HEAD
=======
## Version 0.2.5
- Release date: Mar. 22nd, 2019

### Added
- Add dark theme for example gallery.
- Provide the document to describe the detailed steps of `Provision Azure Services`.
- IoT DevKit: Add new community contributed example of `Mxchip and Cloud Controlled Fan` into example gallery.
- IoT DevKit: Add new example of `IoT Devkit Dictionary` into example gallery.

### Changed
- Local web server has been replaced with VS Code webview.
- Improve the error handling when loading a new project.
- Performance improvement.

### Fixed
- Connection string longer than 200 can be configured correctly.
- Documentation issue fix.

## Version 0.2.4
- Release date: Feb. 15th, 2019

### Added
- IoT DevKit: Add new example of 'Air Traffic Control Simulator' into gallery.

### Changed
- Workbench path will be set automatically.

>>>>>>> 63c680df
## Version 0.2.3
- Release date: Jan. 28th, 2019

### Added
- IoT DevKit: Add new example of 'Play GIFs on the MXCHIP' into gallery.

### Changed
- Remove 'Arduino Extension' from hard dependency list.

## Version 0.2.2
- Release date: Jan. 4th, 2019

### Added
- IoT DevKit: Add community contributed examples into gallery.

### Changed
- Remove 'Azure Functions Extension' from hard dependency list.
- IoT DevKit: Update the layout of the example gallery page.

## Version 0.2.1
- Release date: Dec. 24, 2018

### Changed
- Change to new logo.

## Version 0.2.0
- Release date: Dec. 14, 2018

### Added
- IoT DevKit: new sample of 'Connect to Microsoft IoT Central'.
- New option of 'My Device is not in the list...' in device selection.

### Fixed
- Rename **Azure IoT Workbench** to **Azure IoT Device Workbench**.
- Use C# library in Azure Functions for all MXChip IoT DevKit examples.
- Redesign commands for Azure IoT Device Workbench and update related documents.
- Redesign the Welcome page of the extension.


## Version 0.1.14
- Release date: Nov. 19, 2018

### Fixed
- Use C# library in Azure Functions for IoT DevKit examples.
- Refactor the flow of creating a new project.
- Fix the device connection string setting problem in macOS.
- Upgrade to VS Code's webview API

## Version 0.1.13
- Release date: Nov. 9, 2018

### Fixed
- Fix Azure Functions integration problem.

## Version 0.1.12
- Release date: October 16, 2018

### Added
- Add C# library support for Azure Functions.

### Fixed
- Improve folder selection experience when creating new project.

## Version 0.1.11
- Release date: September 26, 2018

### Fixed
- Fix Azure Functions breaking change.

## Version 0.1.10
- Release date: September 12, 2018

### Added
- Add generate CRC command for OTA.
- Add ESP32 examples.
- Add welcome page.

## Version 0.1.9
- Release date: August 13, 2018

### Added
- Add ESP32 into supported IoT hardware list.
- Add UDS configuration support for IoT DevKit.
- Add new template for Azure Steam Analytics and Cosmos DB.

### Fixed
- Replace tag parser for intellisense setting.

## Version 0.1.8
- Release date: August 1, 2018

### Fixed
- Update the node module dependency.

## Version 0.1.7
- Release date: July 12, 2018

### Fixed
- Hot fix for VS Code 1.25.0 breaking change.

## Version 0.1.6
- Release date: July 12, 2018

### Added
- Add Raspberry Pi into supported IoT hardware list.

## Version 0.1.2
- Release date: May 14, 2018

### Added
- Add teXXmo IoT button into supported IoT hardware list.

## Version 0.1.1
- Release date: May 10, 2018

### Added
- Create new IoT Device Workbench projects.
- Load existing examples of IoT Device Workbench project.
- Compile and upload device code.
- Config device settings.<|MERGE_RESOLUTION|>--- conflicted
+++ resolved
@@ -1,8 +1,6 @@
 # Change Log
 All notable changes to the "vscode-iot-workbench" extension will be documented in this file.
 
-<<<<<<< HEAD
-=======
 ## Version 0.2.5
 - Release date: Mar. 22nd, 2019
 
@@ -30,7 +28,6 @@
 ### Changed
 - Workbench path will be set automatically.
 
->>>>>>> 63c680df
 ## Version 0.2.3
 - Release date: Jan. 28th, 2019
 

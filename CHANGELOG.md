--- conflicted
+++ resolved
@@ -4,11 +4,7 @@
 
 ## Version 0.13.0
 
-<<<<<<< HEAD
-- Release data: March 25rd, 2020
-=======
 - Release data: March 26th, 2020
->>>>>>> c6f85713
 
 ## Fixed
 

// Copyright (c) Microsoft Corporation. All rights reserved.
// Licensed under the MIT License.

import * as vscode from 'vscode';

import {Board, BoardInstallation} from './Models/Interfaces/Board';

export class ArduinoPackageManager {
  private static INSTALLED_BOARDS: Board[] = [];
  private static async setAdditionalUrl(url: string) {
    const existedUrls =
        vscode.workspace.getConfiguration().get<string[]|string>(
            'arduino.additionalUrls');
    if (!existedUrls || existedUrls.length === 0) {
      await vscode.workspace.getConfiguration().update(
          'arduino.additionalUrls', url, vscode.ConfigurationTarget.Global);
    } else {
      let _existedUrls: string[];
      if (typeof existedUrls === 'string') {
        _existedUrls = existedUrls.split(',').map((url) => url.trim());
      } else {
        _existedUrls = existedUrls;
      }
      for (const additionalUrl of _existedUrls) {
        if (additionalUrl === url) {
          return;
        }
      }
      _existedUrls.push(url);
      if (typeof existedUrls === 'string') {
        await vscode.workspace.getConfiguration().update(
            'arduino.additionalUrls', _existedUrls.join(','),
            vscode.ConfigurationTarget.Global);
      } else {
        await vscode.workspace.getConfiguration().update(
            'arduino.additionalUrls', _existedUrls,
            vscode.ConfigurationTarget.Global);
      }
    }
  }

  static async installBoard(board: Board) {
    if (!board || !board.installation) {
      return;
    }

<<<<<<< HEAD
=======
    const cachedBoard = ArduinoPackageManager.INSTALLED_BOARDS.find(_board => {
      const _installation = _board.installation as BoardInstallation;
      const installation = board.installation as BoardInstallation;
      return _installation.packageName === installation.packageName &&
          _installation.architecture === installation.architecture;
    });

    if (cachedBoard) {
      return;
    }

>>>>>>> 63c680df
    try {
      await ArduinoPackageManager.setAdditionalUrl(
          board.installation.additionalUrl);
      await vscode.commands.executeCommand(
          'arduino.installBoard', board.installation.packageName,
          board.installation.architecture);
<<<<<<< HEAD
=======
      ArduinoPackageManager.INSTALLED_BOARDS.push(board);
>>>>>>> 63c680df
    } catch (ignore) {
      // If we fail to install board package,
      // it may because the user hasn't installed
      // Arduino extension. Let's just ignore
      // that. We should have asked the the user
      // to install Arduino extension somewhere
      // else already
    }
    return;
  }
}<|MERGE_RESOLUTION|>--- conflicted
+++ resolved
@@ -1,81 +1,75 @@
-// Copyright (c) Microsoft Corporation. All rights reserved.
-// Licensed under the MIT License.
-
-import * as vscode from 'vscode';
-
-import {Board, BoardInstallation} from './Models/Interfaces/Board';
-
-export class ArduinoPackageManager {
-  private static INSTALLED_BOARDS: Board[] = [];
-  private static async setAdditionalUrl(url: string) {
-    const existedUrls =
-        vscode.workspace.getConfiguration().get<string[]|string>(
-            'arduino.additionalUrls');
-    if (!existedUrls || existedUrls.length === 0) {
-      await vscode.workspace.getConfiguration().update(
-          'arduino.additionalUrls', url, vscode.ConfigurationTarget.Global);
-    } else {
-      let _existedUrls: string[];
-      if (typeof existedUrls === 'string') {
-        _existedUrls = existedUrls.split(',').map((url) => url.trim());
-      } else {
-        _existedUrls = existedUrls;
-      }
-      for (const additionalUrl of _existedUrls) {
-        if (additionalUrl === url) {
-          return;
-        }
-      }
-      _existedUrls.push(url);
-      if (typeof existedUrls === 'string') {
-        await vscode.workspace.getConfiguration().update(
-            'arduino.additionalUrls', _existedUrls.join(','),
-            vscode.ConfigurationTarget.Global);
-      } else {
-        await vscode.workspace.getConfiguration().update(
-            'arduino.additionalUrls', _existedUrls,
-            vscode.ConfigurationTarget.Global);
-      }
-    }
-  }
-
-  static async installBoard(board: Board) {
-    if (!board || !board.installation) {
-      return;
-    }
-
-<<<<<<< HEAD
-=======
-    const cachedBoard = ArduinoPackageManager.INSTALLED_BOARDS.find(_board => {
-      const _installation = _board.installation as BoardInstallation;
-      const installation = board.installation as BoardInstallation;
-      return _installation.packageName === installation.packageName &&
-          _installation.architecture === installation.architecture;
-    });
-
-    if (cachedBoard) {
-      return;
-    }
-
->>>>>>> 63c680df
-    try {
-      await ArduinoPackageManager.setAdditionalUrl(
-          board.installation.additionalUrl);
-      await vscode.commands.executeCommand(
-          'arduino.installBoard', board.installation.packageName,
-          board.installation.architecture);
-<<<<<<< HEAD
-=======
-      ArduinoPackageManager.INSTALLED_BOARDS.push(board);
->>>>>>> 63c680df
-    } catch (ignore) {
-      // If we fail to install board package,
-      // it may because the user hasn't installed
-      // Arduino extension. Let's just ignore
-      // that. We should have asked the the user
-      // to install Arduino extension somewhere
-      // else already
-    }
-    return;
-  }
+// Copyright (c) Microsoft Corporation. All rights reserved.
+// Licensed under the MIT License.
+
+import * as vscode from 'vscode';
+
+import {Board, BoardInstallation} from './Models/Interfaces/Board';
+
+export class ArduinoPackageManager {
+  private static INSTALLED_BOARDS: Board[] = [];
+  private static async setAdditionalUrl(url: string) {
+    const existedUrls =
+        vscode.workspace.getConfiguration().get<string[]|string>(
+            'arduino.additionalUrls');
+    if (!existedUrls || existedUrls.length === 0) {
+      await vscode.workspace.getConfiguration().update(
+          'arduino.additionalUrls', url, vscode.ConfigurationTarget.Global);
+    } else {
+      let _existedUrls: string[];
+      if (typeof existedUrls === 'string') {
+        _existedUrls = existedUrls.split(',').map((url) => url.trim());
+      } else {
+        _existedUrls = existedUrls;
+      }
+      for (const additionalUrl of _existedUrls) {
+        if (additionalUrl === url) {
+          return;
+        }
+      }
+      _existedUrls.push(url);
+      if (typeof existedUrls === 'string') {
+        await vscode.workspace.getConfiguration().update(
+            'arduino.additionalUrls', _existedUrls.join(','),
+            vscode.ConfigurationTarget.Global);
+      } else {
+        await vscode.workspace.getConfiguration().update(
+            'arduino.additionalUrls', _existedUrls,
+            vscode.ConfigurationTarget.Global);
+      }
+    }
+  }
+
+  static async installBoard(board: Board) {
+    if (!board || !board.installation) {
+      return;
+    }
+
+    const cachedBoard = ArduinoPackageManager.INSTALLED_BOARDS.find(_board => {
+      const _installation = _board.installation as BoardInstallation;
+      const installation = board.installation as BoardInstallation;
+      return _installation.packageName === installation.packageName &&
+          _installation.architecture === installation.architecture;
+    });
+
+    if (cachedBoard) {
+      return;
+    }
+
+    try {
+      await ArduinoPackageManager.setAdditionalUrl(
+          board.installation.additionalUrl);
+      await vscode.commands.executeCommand(
+          'arduino.installBoard', board.installation.packageName,
+          board.installation.architecture);
+      ArduinoPackageManager.INSTALLED_BOARDS.push(board);
+    } catch (ignore) {
+      // If we fail to install board package,
+      // it may because the user hasn't installed
+      // Arduino extension. Let's just ignore
+      // that. We should have asked the the user
+      // to install Arduino extension somewhere
+      // else already
+    }
+    return;
+  }
 }
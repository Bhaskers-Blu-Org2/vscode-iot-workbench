--- conflicted
+++ resolved
@@ -30,13 +30,8 @@
       interfaceDir: string): Promise<boolean> {
     // Invoke PnP toolset to generate the code
     const libPath = path.join(
-<<<<<<< HEAD
-        targetPath, constants.deviceDefaultFolderName, constants.srcFolderName,
-        capabilityModelName);
-=======
       targetPath, constants.deviceDefaultFolderName, constants.srcFolderName,
       capabilityModelName);
->>>>>>> ef3b9e9c
     await FileUtility.mkdirRecursively(ScaffoldType.Local, libPath);
 
     const codeGenerateResult =

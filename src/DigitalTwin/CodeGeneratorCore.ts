// Copyright (c) Microsoft Corporation. All rights reserved.
// Licensed under the MIT License.

'use strict';

import * as os from 'os';
import * as vscode from 'vscode';
import * as fs from 'fs-plus';
import * as path from 'path';
import * as crypto from 'crypto';

import request = require('request-promise');
import {FileNames, ConfigKey} from '../constants';
import {TelemetryContext} from '../telemetry';
import {DigitalTwinConstants, CodeGenConstants, DigitalTwinFileNames} from './DigitalTwinConstants';
import {CodeGenProjectType, DeviceConnectionType, PnpLanguage} from './DigitalTwinCodeGen/Interfaces/CodeGenerator';
import {AnsiCCodeGeneratorFactory} from './DigitalTwinCodeGen/AnsiCCodeGeneratorFactory';
import {ConfigHandler} from '../configHandler';
import extractzip = require('extract-zip');
import * as utils from '../utils';
import * as dtUtils from './Utilities';
import {DigitalTwinMetamodelRepositoryClient} from './DigitalTwinApi/DigitalTwinMetamodelRepositoryClient';
import {DigitalTwinConnectionStringBuilder} from './DigitalTwinApi/DigitalTwinConnectionStringBuilder';
import {PnpProjectTemplateType, ProjectTemplate, PnpDeviceConnectionType} from '../Models/Interfaces/ProjectTemplate';
import {DialogResponses} from '../DialogResponses';
import {CredentialStore} from '../credentialStore';

const constants = {
  codeGenConfigFileName: '.codeGenConfigs',
  defaultAppName: 'iot_application'
};

interface CodeGeneratorDownloadLocation {
  win32Md5: string;
  win32PackageUrl: string;
  macOSMd5: string;
  macOSPackageUrl: string;
  ubuntuMd5: string;
  ubuntuPackageUrl: string;
}

interface CodeGeneratorConfigItem {
  codeGeneratorVersion: string;
  iotWorkbenchMinimalVersion: string;
  codeGeneratorLocation: CodeGeneratorDownloadLocation;
}

interface CodeGeneratorConfig {
  codeGeneratorConfigItems: CodeGeneratorConfigItem[];
}

interface CodeGenExecutionItem {
  capabilityModelPath: string;  // relative path of the Capability Model file
  projectName: string;
  languageLabel: string;
  codeGenProjectType: CodeGenProjectType;
  deviceConnectionType: DeviceConnectionType;
}

interface CodeGenExecutions {
  codeGenExecutionItems: CodeGenExecutionItem[];
}

export class CodeGeneratorCore {
  async GenerateDeviceCodeStub(
      context: vscode.ExtensionContext, channel: vscode.OutputChannel,
      telemetryContext: TelemetryContext): Promise<boolean> {
    // Step 0: update code generator
    if (!await this.InstallOrUpgradeCodeGenCli(context, channel)) {
      return false;
    }

    if (!vscode.workspace.workspaceFolders) {
      const message =
          'No folder is currently open in Visual Studio Code. Please select a folder first.';
      vscode.window.showWarningMessage(message);
      return false;
    }

    const rootPath = vscode.workspace.workspaceFolders[0].uri.fsPath;
    if (!rootPath) {
      const message =
          'Unable to find the folder for device model files. Please select a folder first.';
      vscode.window.showWarningMessage(message);
      return false;
    }

    // Retrieve all schema files
    const interfaceFiles: dtUtils.SchemaFileInfo[] = [];
    const dcmFiles: dtUtils.SchemaFileInfo[] = [];
    dtUtils.listAllPnPSchemaFilesSync(rootPath, dcmFiles, interfaceFiles);

    // Step 1: Choose Capability Model
    const capabilityModelFileSelection =
        await this.SelectCapabilityFile(channel, dcmFiles, telemetryContext);
    if (capabilityModelFileSelection === undefined) {
      utils.channelShowAndAppendLine(
          channel, `${DigitalTwinConstants.dtPrefix} Cancelled.`);
      return false;
    }

    // Step 1.5: Prompt if old project exists for the same Capability Model file
    const capabilityModelFileName = capabilityModelFileSelection.label;
    const capabilityModelFilePath = path.join(
        capabilityModelFileSelection.description as string,
        capabilityModelFileName);
    const capabilityModelPath =
        path.relative(rootPath, capabilityModelFilePath);

    const codeGenConfigPath = path.join(
        rootPath, FileNames.vscodeSettingsFolderName,
        constants.codeGenConfigFileName);

    let codeGenExecutionItem: CodeGenExecutionItem|undefined;
    if (fs.existsSync(codeGenConfigPath)) {
      try {
        const codeGenExecutions: CodeGenExecutions =
            JSON.parse(fs.readFileSync(codeGenConfigPath, 'utf8'));
        if (codeGenExecutions) {
          codeGenExecutionItem = codeGenExecutions.codeGenExecutionItems.find(
              item => item.capabilityModelPath === capabilityModelPath);
        }
      } catch {
        // just skip this if read file failed.
      }

      if (codeGenExecutionItem) {
        const regenOptions: vscode.QuickPickItem[] = [];
        // select the target of the code stub
        regenOptions.push(
            {
              label: `Re-generate code for ${codeGenExecutionItem.projectName}`,
              description: ''
            },
            {label: 'Create new project', description: ''});

        const regenSelection = await vscode.window.showQuickPick(
            regenOptions,
            {ignoreFocusOut: true, placeHolder: 'Please select an option:'});

        if (!regenSelection) {
          telemetryContext.properties.errorMessage =
              'Re-generate code selection cancelled.';
          telemetryContext.properties.result = 'Cancelled';
          return false;
        }

        if (regenSelection.label !== 'Create new project') {
          // Regen code
          const projectPath =
              path.join(rootPath, codeGenExecutionItem.projectName);
          if (!await this.DownloadAllIntefaceFiles(
                  channel, rootPath, capabilityModelFilePath, projectPath,
                  interfaceFiles)) {
            return false;
          }
          const executionResult = await this.GenerateDeviceCodeCore(
              rootPath, codeGenExecutionItem, context, channel,
              telemetryContext);
          return executionResult;
        }
      }
    }

    // Step 2: Get project name
    const codeGenProjectName = await this.GetCodeGenProjectName(rootPath);
    if (codeGenProjectName === undefined) {
      const message = `Project name is not specified, cancelled`;
      utils.channelShowAndAppendLine(channel, message);
      return false;
    }

    const projectPath = path.join(rootPath, codeGenProjectName);

    // Step 3: Select language
    const languageItems: vscode.QuickPickItem[] = [];
    languageItems.push({label: PnpLanguage.ANSIC, description: ''});

    const languageSelection = await vscode.window.showQuickPick(
        languageItems,
        {ignoreFocusOut: true, placeHolder: 'Please select a language:'});

    if (!languageSelection) {
      telemetryContext.properties.errorMessage =
          'Language selection cancelled.';
      telemetryContext.properties.result = 'Cancelled';
      return false;
    }

    // Step 4: Select project type
    const codeGenProjectType = await this.SelectProjectType(
        languageSelection.label, context, telemetryContext);
    if (codeGenProjectType === undefined) {
      return false;
    }

    // Step 5: Select device connection string type
    const connectionType =
        await this.SelectConnectionType(context, channel, telemetryContext);
    if (connectionType === undefined) {
      return false;
    }

    // Download all interfaces
    if (!await this.DownloadAllIntefaceFiles(
            channel, rootPath, capabilityModelFilePath, projectPath,
            interfaceFiles)) {
      return false;
    }

    const codeGenExecutionInfo: CodeGenExecutionItem = {
      capabilityModelPath,
      projectName: codeGenProjectName,
      languageLabel: 'ANSI C',
      codeGenProjectType,
      deviceConnectionType: connectionType
    };

    try {
      if (fs.existsSync(codeGenConfigPath)) {
        const codeGenExecutions: CodeGenExecutions =
            JSON.parse(fs.readFileSync(codeGenConfigPath, 'utf8'));

        if (codeGenExecutions) {
          codeGenExecutions.codeGenExecutionItems =
              codeGenExecutions.codeGenExecutionItems.filter(
                  item => item.capabilityModelPath !== capabilityModelPath);
          codeGenExecutions.codeGenExecutionItems.push(codeGenExecutionInfo);
          fs.writeFileSync(
              codeGenConfigPath, JSON.stringify(codeGenExecutions, null, 4));
        }
      } else {
        const codeGenExecutions:
            CodeGenExecutions = {codeGenExecutionItems: [codeGenExecutionInfo]};
        fs.writeFileSync(
            codeGenConfigPath, JSON.stringify(codeGenExecutions, null, 4));
      }
    } catch {
      // save config failure should not impact code gen.
    }

    const executionResult = await this.GenerateDeviceCodeCore(
        rootPath, codeGenExecutionInfo, context, channel, telemetryContext);

    return executionResult;
  }

  private async DownloadAllIntefaceFiles(
      channel: vscode.OutputChannel, rootPath: string,
      capabilityModelFilePath: string, projectPath: string,
      interfaceFiles: dtUtils.SchemaFileInfo[]): Promise<boolean> {
    const capabilityModel =
        JSON.parse(fs.readFileSync(capabilityModelFilePath, 'utf8'));

    const implementedInterfaces = capabilityModel['implements'];
    utils.mkdirRecursivelySync(projectPath);

    let connectionString: string|null = null;
    let credentialChecked = false;
    for (const interfaceItem of implementedInterfaces) {
      const schema = interfaceItem.schema;
      if (typeof schema === 'string') {
        // normal Interface, check the Interface file offline and online
        const item = interfaceFiles.find(item => item.id === schema);
        if (!item) {
          if (!credentialChecked) {
            // Get the connection string of the IoT Plug and Play repo
            connectionString = await CredentialStore.getCredential(
                ConfigKey.modelRepositoryKeyName);
          }

          if (connectionString) {
            // Company Model Repo connections already set
            credentialChecked = true;
            // Try company repo first
            if (await this.DownloadInterfaceFile(
                    schema, rootPath, connectionString, channel)) {
              // Downloaded from company repo.
              continue;
            }
            // Then try public repo
            if (await this.DownloadInterfaceFile(
                    schema, rootPath, null, channel)) {
              // Downloaded from company repo.
              continue;
            }
            // Unknow interface, throw error
<<<<<<< HEAD
            throw Error(`Can't find the interface ${schema}.`);
=======
            throw new Error(`Can't find the interface ${schema}.`);
>>>>>>> 3efa9354
          } else {
            // Only can try public repo
            if (await this.DownloadInterfaceFile(
                    schema, rootPath, null, channel)) {
              // Downloaded from public repo.
              continue;
            }
            // Throw error and lead user to set the company model repo
            // connection string
<<<<<<< HEAD
            throw Error(`Can't find the interface: ${
=======
            throw new Error(`Can't find the interface: ${
>>>>>>> 3efa9354
                schema} in local folder, use 'IoT Plug and Play: Open Model Repository' command to connect to the company repository, then try generating the device code again.`);
          }
        }
      }
    }
    return true;
  }

  private async GenerateDeviceCodeCore(
      rootPath: string, codeGenExecutionInfo: CodeGenExecutionItem,
      context: vscode.ExtensionContext, channel: vscode.OutputChannel,
      telemetryContext: TelemetryContext): Promise<boolean> {
    // We only support Ansi C
    const codeGenFactory =
        new AnsiCCodeGeneratorFactory(context, channel, telemetryContext);

    const codeGenerator = codeGenFactory.CreateCodeGeneratorImpl(
        codeGenExecutionInfo.codeGenProjectType,
        codeGenExecutionInfo.deviceConnectionType);
    if (!codeGenerator) {
      return false;
    }

    // Parse capabilityModel name from id
    const capabilityModel = JSON.parse(fs.readFileSync(
        path.join(rootPath, codeGenExecutionInfo.capabilityModelPath), 'utf8'));

    const capabilityModelId = capabilityModel['@id'];
    const capabilityModelIdStrings = capabilityModelId.split(':');
    const capabilityModelName =
        capabilityModelIdStrings[capabilityModelIdStrings.length - 2];

    await vscode.window.withProgress(
        {
          location: vscode.ProgressLocation.Notification,
          title: `Generate code stub for ${capabilityModelName} ...`
        },
        async () => {
          const projectPath =
              path.join(rootPath, codeGenExecutionInfo.projectName);
          const capabilityModelFilePath =
              path.join(rootPath, codeGenExecutionInfo.capabilityModelPath);
          const result = await codeGenerator.GenerateCode(
              projectPath, capabilityModelFilePath, capabilityModelName,
              capabilityModelId, rootPath);
          if (result) {
            vscode.window.showInformationMessage(
                `Generate code stub for ${capabilityModelName} completed`);
          }
        });
    return true;
  }
  async SelectConnectionType(
      context: vscode.ExtensionContext, channel: vscode.OutputChannel,
      telemetryContext: TelemetryContext):
      Promise<DeviceConnectionType|undefined> {
    const deviceConnectionListPath = context.asAbsolutePath(path.join(
        FileNames.resourcesFolderName, FileNames.templatesFolderName,
        DigitalTwinFileNames.devicemodelTemplateFolderName,
        DigitalTwinFileNames.deviceConnectionListFileName));
    const deviceConnectionListJson =
        JSON.parse(fs.readFileSync(deviceConnectionListPath, 'utf8'));
    if (!deviceConnectionListJson) {
      throw new Error('Internal error. Unable to load device connection list.');
    }

    const deviceConnectionList: vscode.QuickPickItem[] = [];
    deviceConnectionListJson.connectionType.forEach(
        (element: PnpDeviceConnectionType) => {
          deviceConnectionList.push(
              {label: element.name, detail: element.detail});
        });

    const deviceConnectionSelection =
        await vscode.window.showQuickPick(deviceConnectionList, {
          ignoreFocusOut: true,
          placeHolder:
              'Please specify how will the device connect to Azure IoT?'
        });

    if (!deviceConnectionSelection) {
      telemetryContext.properties.errorMessage =
          'Connection type selection cancelled.';
      telemetryContext.properties.result = 'Cancelled';
      return;
    }

    const deviceConnection = deviceConnectionListJson.connectionType.find(
        (connectionType: PnpDeviceConnectionType) => {
          return connectionType.name === deviceConnectionSelection.label;
        });

    const connectionType: DeviceConnectionType = DeviceConnectionType
        [deviceConnection.type as keyof typeof DeviceConnectionType];

    return connectionType;
  }

  async GetCodeGenProjectName(rootPath: string): Promise<string|undefined> {
    // select the project name for code gen
    const codeGenProjectName = await vscode.window.showInputBox({
      placeHolder: 'Please input the project name here.',
      ignoreFocusOut: true,
      validateInput: (projectName: string) => {
        if (!projectName || projectName.length === 0) {
          return `The project name can't be empty.`;
        }
        if (!DigitalTwinConstants.codegenProjectNameRegex.test(projectName)) {
          return `Project name can only contain ${
              DigitalTwinConstants.codegenProjectNameRegexDescription}.`;
        }
        return;
      }
    });

    if (!codeGenProjectName) {
      return;
    }

    const projectPath = path.join(rootPath, codeGenProjectName);

    if (fs.isDirectorySync(projectPath)) {
      const messge = `The folder ${
          projectPath} already exists. Do you want to overwrite the contents in this folder?`;
      const choice = await vscode.window.showWarningMessage(
          messge, DialogResponses.yes, DialogResponses.no);
      if (choice === DialogResponses.yes) {
        return codeGenProjectName;
      } else {
        return;
      }
    }
    return codeGenProjectName;
  }

  async SelectProjectType(
      language: string, context: vscode.ExtensionContext,
      telemetryContext: TelemetryContext):
      Promise<CodeGenProjectType|undefined> {
    // Select project type
    const projectTypeListPath = context.asAbsolutePath(path.join(
        FileNames.resourcesFolderName, FileNames.templatesFolderName,
        DigitalTwinFileNames.devicemodelTemplateFolderName,
        DigitalTwinFileNames.projectTypeListFileName));
    const projectTypeListJson =
        JSON.parse(fs.readFileSync(projectTypeListPath, 'utf8'));
    if (!projectTypeListJson) {
      throw new Error('Internal error. Unable to load project type list.');
    }

    const result = projectTypeListJson.projectType.filter(
        (projectType: PnpProjectTemplateType) => {
          return (projectType.enabled && projectType.language === language);
        });

    const projectTypeList: vscode.QuickPickItem[] = [];
    result.forEach((element: ProjectTemplate) => {
      projectTypeList.push({label: element.name, detail: element.detail});
    });

    if (!projectTypeList) {
      throw new Error(
          `Internal error. Unable to find project types using ${language}.`);
    }

    const projectTypeSelection = await vscode.window.showQuickPick(
        projectTypeList,
        {ignoreFocusOut: true, placeHolder: 'Please select a target:'});

    if (!projectTypeSelection) {
      telemetryContext.properties.errorMessage =
          'Project type selection cancelled.';
      telemetryContext.properties.result = 'Cancelled';
      return;
    }

    const projectType =
        projectTypeListJson.projectType.find((projectType: ProjectTemplate) => {
          return projectType.name === projectTypeSelection.label;
        });

    const codeGenProjectType: CodeGenProjectType =
        CodeGenProjectType[projectType.type as keyof typeof CodeGenProjectType];

    return codeGenProjectType;
  }

  async SelectCapabilityFile(
      channel: vscode.OutputChannel, dcmFiles: dtUtils.SchemaFileInfo[],
      telemetryContext: TelemetryContext):
      Promise<vscode.QuickPickItem|undefined> {
    if (dcmFiles.length === 0) {
      const message =
          'Unable to find Capability Model files in the folder. Please open a folder that contains Capability Model files.';
      vscode.window.showWarningMessage(message);
      return;
    }

    const metamodelItems: vscode.QuickPickItem[] = [];

    dcmFiles.forEach((dcmFile: dtUtils.SchemaFileInfo) => {
      metamodelItems.push({
        label: path.basename(dcmFile.filePath),
        description: path.dirname(dcmFile.filePath)
      });
    });

    const fileSelection = await vscode.window.showQuickPick(metamodelItems, {
      ignoreFocusOut: true,
      matchOnDescription: true,
      matchOnDetail: true,
      placeHolder:
          `Select a ${DigitalTwinConstants.productName} Capability Model file`
    });

    if (!fileSelection) {
      telemetryContext.properties.errorMessage =
          'Capability Model file selection cancelled.';
      telemetryContext.properties.result = 'Cancelled';
      return;
    }

    return fileSelection;
  }

  async DownloadInterfaceFile(
      urnId: string, targetFolder: string, connectionString: string|null,
      channel: vscode.OutputChannel): Promise<boolean> {
    const fileName =
        utils.generateInterfaceFileNameFromUrnId(urnId, targetFolder);

    // Try to download Interface file from company repo
    const dtMetamodelRepositoryClient =
        new DigitalTwinMetamodelRepositoryClient();
    await dtMetamodelRepositoryClient.initialize(connectionString);

    // Try to download Interface file from company repo
    if (connectionString) {
      try {
        const builder = DigitalTwinConnectionStringBuilder.Create(
            connectionString.toString());
        const repositoryId = builder.RepositoryIdValue;
        const fileMetaData =
            await dtMetamodelRepositoryClient.GetInterfaceAsync(
                urnId, repositoryId, true);
        if (fileMetaData) {
          fs.writeFileSync(
              path.join(targetFolder, fileName),
              JSON.stringify(fileMetaData.content, null, 4));
          const message = `${DigitalTwinConstants.dtPrefix} Interface '${
              urnId}' (${
              fileName}) has been successfully downloaded from Company repository.`;
          utils.channelShowAndAppendLine(channel, message);
          return true;
        }
      } catch (error) {
        // Do nothing. Try to download the Interface from public repo
        const message =
            `${DigitalTwinConstants.dtPrefix} Failed to download interface '${
                urnId}' from Company repository. errorcode: ${error.code}`;
        utils.channelShowAndAppendLine(channel, message);
      }
    } else {
      // Try to download Interface file from public repo
      try {
        const fileMetaData =
            await dtMetamodelRepositoryClient.GetInterfaceAsync(
                urnId, undefined, true);
        if (fileMetaData) {
          fs.writeFileSync(
              path.join(targetFolder, fileName),
              JSON.stringify(fileMetaData.content, null, 4));
          const message = `${DigitalTwinConstants.dtPrefix} Interface '${
              urnId}' (${
              fileName}) has been successfully downloaded from Public repository.`;
          utils.channelShowAndAppendLine(channel, message);
          return true;
        }
      } catch (error) {
        const message =
            `${DigitalTwinConstants.dtPrefix} Failed to download interface '${
                urnId}' from Public repository. errorcode: ${error.code}`;
        utils.channelShowAndAppendLine(channel, message);
      }
    }
    return false;
  }

  private async GetCodeGenCliPackageInfo(
      context: vscode.ExtensionContext,
      channel: vscode.OutputChannel): Promise<CodeGeneratorConfigItem|null> {
    const extensionPackage = require(context.asAbsolutePath('./package.json'));
    const extensionVersion = extensionPackage.version;

    // Download the config file for CodeGen cli
    const options: request.OptionsWithUri = {
      method: 'GET',
      uri: extensionPackage.codeGenConfigUrl,
      encoding: 'utf8',
      json: true
    };

    let targetConfigItem: CodeGeneratorConfigItem|null = null;

    const codeGenConfig: CodeGeneratorConfig = await request(options).promise();
    if (codeGenConfig) {
      codeGenConfig.codeGeneratorConfigItems.sort(
          (configItem1, configItem2) => {
            return compareVersion(
                configItem2.codeGeneratorVersion,
                configItem1.codeGeneratorVersion);  // reverse order
          });

      // if this is a RC build, always use the latest version of code generator.
      if (!/^[0-9]+\.[0-9]+\.[0-9]+$/.test(extensionVersion)) {
        targetConfigItem = codeGenConfig.codeGeneratorConfigItems[0];
      } else {
        for (const item of codeGenConfig.codeGeneratorConfigItems) {
          if (compareVersion(
                  extensionVersion, item.iotWorkbenchMinimalVersion) >= 0) {
            targetConfigItem = item;
            break;
          }
        }
      }
    }

    if (!targetConfigItem) {
      const message = `${
          DigitalTwinConstants
              .dtPrefix} Failed to get download information for ${
          DigitalTwinConstants.codeGenCli}.`;
      utils.channelShowAndAppendLine(channel, message);
    }

    return targetConfigItem;
  }

  private async CheckLocalCodeGenCli(): Promise<string|null> {
    // Check version of existing CodeGen Cli
    const platform = os.platform();
    const currentVersion =
        ConfigHandler.get<string>(ConfigKey.codeGeneratorVersion);
    let codeGenCliAppPath =
        path.join(localCodeGenCliPath(), DigitalTwinConstants.codeGenCliApp);
    if (platform === 'win32') {
      codeGenCliAppPath += '.exe';
    }

    if (!fs.isFileSync(codeGenCliAppPath) || currentVersion == null) {
      // Doen't exist
      return null;
    }
    // TODO: should check the the integrity of the CodeGen Cli
    return currentVersion;
  }

  private async DownloadAndInstallCodeGenCli(
      channel: vscode.OutputChannel, targetConfigItem: CodeGeneratorConfigItem,
      installOrUpgrade: number, newVersion: string): Promise<boolean> {
    let packageUri: string;
    let md5value: string;
    const platform = os.platform();
    if (platform === 'win32') {
      packageUri = targetConfigItem.codeGeneratorLocation.win32PackageUrl;
      md5value = targetConfigItem.codeGeneratorLocation.win32Md5;
    } else if (platform === 'darwin') {
      packageUri = targetConfigItem.codeGeneratorLocation.macOSPackageUrl;
      md5value = targetConfigItem.codeGeneratorLocation.macOSMd5;
    } else {
      packageUri = targetConfigItem.codeGeneratorLocation.ubuntuPackageUrl;
      md5value = targetConfigItem.codeGeneratorLocation.ubuntuMd5;
    }

    const loading = setInterval(() => {
      channel.append('.');
    }, 1000);

    try {
      // Download
      utils.channelShowAndAppend(
          channel,
          `Step 1: Downloading ${DigitalTwinConstants.codeGenCli} v${
              newVersion} package ...`);
      const downloadOption: request
          .OptionsWithUri = {method: 'GET', uri: packageUri, encoding: null};
      const zipData = await request(downloadOption).promise();
      const tempPath = path.join(os.tmpdir(), FileNames.iotworkbenchTempFolder);
      const filePath = path.join(tempPath, `${md5value}.zip`);
      fs.writeFileSync(filePath, zipData);
      clearInterval(loading);
      utils.channelShowAndAppendLine(channel, ' download complete.');

      // Verify
      // Validate hash code
      utils.channelShowAndAppend(
          channel, 'Step 2: Validating hash code for the package ...');
      const hashvalue = await fileHash(filePath);
      if (hashvalue !== md5value) {
        utils.channelShowAndAppendLine(
            channel,
            `the downloaded ${DigitalTwinConstants.codeGenCli} v${
                newVersion} package has been corrupted.`);
        if (installOrUpgrade === 1) {
          utils.channelShowAndAppendLine(
              channel,
              `${
                  DigitalTwinConstants
                      .dtPrefix} Abort generating device code stub.`);
          return false;
        } else {
          utils.channelShowAndAppendLine(
              channel,
              `        Abort the installation and continue generating device code stub.`);
          return true;
        }
      } else {
        utils.channelShowAndAppendLine(channel, ' passed.');
      }

      // Extract files
      const codeGenCommandPath = localCodeGenCliPath();
      utils.channelShowAndAppend(channel, `Step 3: Extracting files ...`);
      await extract(filePath, codeGenCommandPath);
      utils.channelShowAndAppendLine(channel, ' done.');
      // Update the config
      await ConfigHandler.update(
          ConfigKey.codeGeneratorVersion, newVersion,
          vscode.ConfigurationTarget.Global);
    } finally {
      clearInterval(loading);
    }

    utils.channelShowAndAppendLine(
        channel,
        `${DigitalTwinConstants.dtPrefix} The ${
            DigitalTwinConstants.codeGenCli} v${newVersion} is ready to use.`);
    return true;
  }

  private async InstallOrUpgradeCodeGenCli(
      context: vscode.ExtensionContext,
      channel: vscode.OutputChannel): Promise<boolean> {
    utils.channelShowAndAppend(
        channel,
        `${DigitalTwinConstants.dtPrefix} Check ${
            DigitalTwinConstants.codeGenCli} ...`);
    const targetConfigItem =
        await this.GetCodeGenCliPackageInfo(context, channel);
    if (targetConfigItem === null) {
      return false;
    }

    // Check version of existing CodeGen Cli
    let installOrUpgrade = 0;
    const currentVersion = await this.CheckLocalCodeGenCli();
    if (currentVersion == null) {
      installOrUpgrade = 1;
    } else {
      // Compare version
      if (compareVersion(
              targetConfigItem.codeGeneratorVersion, currentVersion) > 0) {
        // Upgrade
        installOrUpgrade = 2;
      }
    }
    if (installOrUpgrade === 0) {
      // Already exists
      utils.channelShowAndAppendLine(
          channel, ` v${currentVersion} is installed and ready to use.`);
      return true;
    }

    const newVersion = targetConfigItem.codeGeneratorVersion;
    const processTitle =
        (installOrUpgrade === 1 ?
             `Installing ${DigitalTwinConstants.codeGenCli} ...` :
             `Upgrading ${DigitalTwinConstants.codeGenCli} ...`);
    const upgradeMessage =
        (installOrUpgrade === 1 ?
             ` not installed, start installing :` :
             ` new version detected, start upgrading from ${
                 currentVersion} to ${newVersion} :`);
    utils.channelShowAndAppendLine(channel, upgradeMessage);

    // Start donwloading
    let result = false;
    await vscode.window.withProgress(
        {location: vscode.ProgressLocation.Notification, title: processTitle},
        async () => {
          result = await this.DownloadAndInstallCodeGenCli(
              channel, targetConfigItem as CodeGeneratorConfigItem,
              installOrUpgrade, newVersion);
        });

    return result;
  }
}

function localCodeGenCliPath(): string {
  return path.join(os.homedir(), CodeGenConstants.codeGeneratorToolPath);
}

function compareVersion(verion1: string, verion2: string) {
  const ver1 = verion1.split('.');
  const ver2 = verion2.split('.');
  let i = 0;
  let v1: number, v2: number;

  /* default is 0, version format should be 1.1.0 */
  while (i < 3) {
    v1 = Number(ver1[i]);
    v2 = Number(ver2[i]);
    if (v1 > v2) return 1;
    if (v1 < v2) return -1;
    i++;
  }
  return 0;
}

async function fileHash(filename: string, algorithm = 'md5') {
  const hash = crypto.createHash(algorithm);
  const input = fs.createReadStream(filename);
  let hashvalue = '';
  return new Promise((resolve, reject) => {
    input.on('readable', () => {
      const data = input.read();
      if (data) {
        hash.update(data);
      }
    });
    input.on('error', reject);
    input.on('end', () => {
      hashvalue = hash.digest('hex');
      return resolve(hashvalue);
    });
  });
}

async function extract(sourceZip: string, targetFoder: string) {
  return new Promise((resolve, reject) => {
    extractzip(sourceZip, {dir: targetFoder}, err => {
      if (err) {
        return reject(err);
      } else {
        return resolve(true);
      }
    });
  });
}
<|MERGE_RESOLUTION|>--- conflicted
+++ resolved
@@ -1,856 +1,848 @@
-// Copyright (c) Microsoft Corporation. All rights reserved.
-// Licensed under the MIT License.
-
-'use strict';
-
-import * as os from 'os';
-import * as vscode from 'vscode';
-import * as fs from 'fs-plus';
-import * as path from 'path';
-import * as crypto from 'crypto';
-
-import request = require('request-promise');
-import {FileNames, ConfigKey} from '../constants';
-import {TelemetryContext} from '../telemetry';
-import {DigitalTwinConstants, CodeGenConstants, DigitalTwinFileNames} from './DigitalTwinConstants';
-import {CodeGenProjectType, DeviceConnectionType, PnpLanguage} from './DigitalTwinCodeGen/Interfaces/CodeGenerator';
-import {AnsiCCodeGeneratorFactory} from './DigitalTwinCodeGen/AnsiCCodeGeneratorFactory';
-import {ConfigHandler} from '../configHandler';
-import extractzip = require('extract-zip');
-import * as utils from '../utils';
-import * as dtUtils from './Utilities';
-import {DigitalTwinMetamodelRepositoryClient} from './DigitalTwinApi/DigitalTwinMetamodelRepositoryClient';
-import {DigitalTwinConnectionStringBuilder} from './DigitalTwinApi/DigitalTwinConnectionStringBuilder';
-import {PnpProjectTemplateType, ProjectTemplate, PnpDeviceConnectionType} from '../Models/Interfaces/ProjectTemplate';
-import {DialogResponses} from '../DialogResponses';
-import {CredentialStore} from '../credentialStore';
-
-const constants = {
-  codeGenConfigFileName: '.codeGenConfigs',
-  defaultAppName: 'iot_application'
-};
-
-interface CodeGeneratorDownloadLocation {
-  win32Md5: string;
-  win32PackageUrl: string;
-  macOSMd5: string;
-  macOSPackageUrl: string;
-  ubuntuMd5: string;
-  ubuntuPackageUrl: string;
-}
-
-interface CodeGeneratorConfigItem {
-  codeGeneratorVersion: string;
-  iotWorkbenchMinimalVersion: string;
-  codeGeneratorLocation: CodeGeneratorDownloadLocation;
-}
-
-interface CodeGeneratorConfig {
-  codeGeneratorConfigItems: CodeGeneratorConfigItem[];
-}
-
-interface CodeGenExecutionItem {
-  capabilityModelPath: string;  // relative path of the Capability Model file
-  projectName: string;
-  languageLabel: string;
-  codeGenProjectType: CodeGenProjectType;
-  deviceConnectionType: DeviceConnectionType;
-}
-
-interface CodeGenExecutions {
-  codeGenExecutionItems: CodeGenExecutionItem[];
-}
-
-export class CodeGeneratorCore {
-  async GenerateDeviceCodeStub(
-      context: vscode.ExtensionContext, channel: vscode.OutputChannel,
-      telemetryContext: TelemetryContext): Promise<boolean> {
-    // Step 0: update code generator
-    if (!await this.InstallOrUpgradeCodeGenCli(context, channel)) {
-      return false;
-    }
-
-    if (!vscode.workspace.workspaceFolders) {
-      const message =
-          'No folder is currently open in Visual Studio Code. Please select a folder first.';
-      vscode.window.showWarningMessage(message);
-      return false;
-    }
-
-    const rootPath = vscode.workspace.workspaceFolders[0].uri.fsPath;
-    if (!rootPath) {
-      const message =
-          'Unable to find the folder for device model files. Please select a folder first.';
-      vscode.window.showWarningMessage(message);
-      return false;
-    }
-
-    // Retrieve all schema files
-    const interfaceFiles: dtUtils.SchemaFileInfo[] = [];
-    const dcmFiles: dtUtils.SchemaFileInfo[] = [];
-    dtUtils.listAllPnPSchemaFilesSync(rootPath, dcmFiles, interfaceFiles);
-
-    // Step 1: Choose Capability Model
-    const capabilityModelFileSelection =
-        await this.SelectCapabilityFile(channel, dcmFiles, telemetryContext);
-    if (capabilityModelFileSelection === undefined) {
-      utils.channelShowAndAppendLine(
-          channel, `${DigitalTwinConstants.dtPrefix} Cancelled.`);
-      return false;
-    }
-
-    // Step 1.5: Prompt if old project exists for the same Capability Model file
-    const capabilityModelFileName = capabilityModelFileSelection.label;
-    const capabilityModelFilePath = path.join(
-        capabilityModelFileSelection.description as string,
-        capabilityModelFileName);
-    const capabilityModelPath =
-        path.relative(rootPath, capabilityModelFilePath);
-
-    const codeGenConfigPath = path.join(
-        rootPath, FileNames.vscodeSettingsFolderName,
-        constants.codeGenConfigFileName);
-
-    let codeGenExecutionItem: CodeGenExecutionItem|undefined;
-    if (fs.existsSync(codeGenConfigPath)) {
-      try {
-        const codeGenExecutions: CodeGenExecutions =
-            JSON.parse(fs.readFileSync(codeGenConfigPath, 'utf8'));
-        if (codeGenExecutions) {
-          codeGenExecutionItem = codeGenExecutions.codeGenExecutionItems.find(
-              item => item.capabilityModelPath === capabilityModelPath);
-        }
-      } catch {
-        // just skip this if read file failed.
-      }
-
-      if (codeGenExecutionItem) {
-        const regenOptions: vscode.QuickPickItem[] = [];
-        // select the target of the code stub
-        regenOptions.push(
-            {
-              label: `Re-generate code for ${codeGenExecutionItem.projectName}`,
-              description: ''
-            },
-            {label: 'Create new project', description: ''});
-
-        const regenSelection = await vscode.window.showQuickPick(
-            regenOptions,
-            {ignoreFocusOut: true, placeHolder: 'Please select an option:'});
-
-        if (!regenSelection) {
-          telemetryContext.properties.errorMessage =
-              'Re-generate code selection cancelled.';
-          telemetryContext.properties.result = 'Cancelled';
-          return false;
-        }
-
-        if (regenSelection.label !== 'Create new project') {
-          // Regen code
-          const projectPath =
-              path.join(rootPath, codeGenExecutionItem.projectName);
-          if (!await this.DownloadAllIntefaceFiles(
-                  channel, rootPath, capabilityModelFilePath, projectPath,
-                  interfaceFiles)) {
-            return false;
-          }
-          const executionResult = await this.GenerateDeviceCodeCore(
-              rootPath, codeGenExecutionItem, context, channel,
-              telemetryContext);
-          return executionResult;
-        }
-      }
-    }
-
-    // Step 2: Get project name
-    const codeGenProjectName = await this.GetCodeGenProjectName(rootPath);
-    if (codeGenProjectName === undefined) {
-      const message = `Project name is not specified, cancelled`;
-      utils.channelShowAndAppendLine(channel, message);
-      return false;
-    }
-
-    const projectPath = path.join(rootPath, codeGenProjectName);
-
-    // Step 3: Select language
-    const languageItems: vscode.QuickPickItem[] = [];
-    languageItems.push({label: PnpLanguage.ANSIC, description: ''});
-
-    const languageSelection = await vscode.window.showQuickPick(
-        languageItems,
-        {ignoreFocusOut: true, placeHolder: 'Please select a language:'});
-
-    if (!languageSelection) {
-      telemetryContext.properties.errorMessage =
-          'Language selection cancelled.';
-      telemetryContext.properties.result = 'Cancelled';
-      return false;
-    }
-
-    // Step 4: Select project type
-    const codeGenProjectType = await this.SelectProjectType(
-        languageSelection.label, context, telemetryContext);
-    if (codeGenProjectType === undefined) {
-      return false;
-    }
-
-    // Step 5: Select device connection string type
-    const connectionType =
-        await this.SelectConnectionType(context, channel, telemetryContext);
-    if (connectionType === undefined) {
-      return false;
-    }
-
-    // Download all interfaces
-    if (!await this.DownloadAllIntefaceFiles(
-            channel, rootPath, capabilityModelFilePath, projectPath,
-            interfaceFiles)) {
-      return false;
-    }
-
-    const codeGenExecutionInfo: CodeGenExecutionItem = {
-      capabilityModelPath,
-      projectName: codeGenProjectName,
-      languageLabel: 'ANSI C',
-      codeGenProjectType,
-      deviceConnectionType: connectionType
-    };
-
-    try {
-      if (fs.existsSync(codeGenConfigPath)) {
-        const codeGenExecutions: CodeGenExecutions =
-            JSON.parse(fs.readFileSync(codeGenConfigPath, 'utf8'));
-
-        if (codeGenExecutions) {
-          codeGenExecutions.codeGenExecutionItems =
-              codeGenExecutions.codeGenExecutionItems.filter(
-                  item => item.capabilityModelPath !== capabilityModelPath);
-          codeGenExecutions.codeGenExecutionItems.push(codeGenExecutionInfo);
-          fs.writeFileSync(
-              codeGenConfigPath, JSON.stringify(codeGenExecutions, null, 4));
-        }
-      } else {
-        const codeGenExecutions:
-            CodeGenExecutions = {codeGenExecutionItems: [codeGenExecutionInfo]};
-        fs.writeFileSync(
-            codeGenConfigPath, JSON.stringify(codeGenExecutions, null, 4));
-      }
-    } catch {
-      // save config failure should not impact code gen.
-    }
-
-    const executionResult = await this.GenerateDeviceCodeCore(
-        rootPath, codeGenExecutionInfo, context, channel, telemetryContext);
-
-    return executionResult;
-  }
-
-  private async DownloadAllIntefaceFiles(
-      channel: vscode.OutputChannel, rootPath: string,
-      capabilityModelFilePath: string, projectPath: string,
-      interfaceFiles: dtUtils.SchemaFileInfo[]): Promise<boolean> {
-    const capabilityModel =
-        JSON.parse(fs.readFileSync(capabilityModelFilePath, 'utf8'));
-
-    const implementedInterfaces = capabilityModel['implements'];
-    utils.mkdirRecursivelySync(projectPath);
-
-    let connectionString: string|null = null;
-    let credentialChecked = false;
-    for (const interfaceItem of implementedInterfaces) {
-      const schema = interfaceItem.schema;
-      if (typeof schema === 'string') {
-        // normal Interface, check the Interface file offline and online
-        const item = interfaceFiles.find(item => item.id === schema);
-        if (!item) {
-          if (!credentialChecked) {
-            // Get the connection string of the IoT Plug and Play repo
-            connectionString = await CredentialStore.getCredential(
-                ConfigKey.modelRepositoryKeyName);
-          }
-
-          if (connectionString) {
-            // Company Model Repo connections already set
-            credentialChecked = true;
-            // Try company repo first
-            if (await this.DownloadInterfaceFile(
-                    schema, rootPath, connectionString, channel)) {
-              // Downloaded from company repo.
-              continue;
-            }
-            // Then try public repo
-            if (await this.DownloadInterfaceFile(
-                    schema, rootPath, null, channel)) {
-              // Downloaded from company repo.
-              continue;
-            }
-            // Unknow interface, throw error
-<<<<<<< HEAD
-            throw Error(`Can't find the interface ${schema}.`);
-=======
-            throw new Error(`Can't find the interface ${schema}.`);
->>>>>>> 3efa9354
-          } else {
-            // Only can try public repo
-            if (await this.DownloadInterfaceFile(
-                    schema, rootPath, null, channel)) {
-              // Downloaded from public repo.
-              continue;
-            }
-            // Throw error and lead user to set the company model repo
-            // connection string
-<<<<<<< HEAD
-            throw Error(`Can't find the interface: ${
-=======
-            throw new Error(`Can't find the interface: ${
->>>>>>> 3efa9354
-                schema} in local folder, use 'IoT Plug and Play: Open Model Repository' command to connect to the company repository, then try generating the device code again.`);
-          }
-        }
-      }
-    }
-    return true;
-  }
-
-  private async GenerateDeviceCodeCore(
-      rootPath: string, codeGenExecutionInfo: CodeGenExecutionItem,
-      context: vscode.ExtensionContext, channel: vscode.OutputChannel,
-      telemetryContext: TelemetryContext): Promise<boolean> {
-    // We only support Ansi C
-    const codeGenFactory =
-        new AnsiCCodeGeneratorFactory(context, channel, telemetryContext);
-
-    const codeGenerator = codeGenFactory.CreateCodeGeneratorImpl(
-        codeGenExecutionInfo.codeGenProjectType,
-        codeGenExecutionInfo.deviceConnectionType);
-    if (!codeGenerator) {
-      return false;
-    }
-
-    // Parse capabilityModel name from id
-    const capabilityModel = JSON.parse(fs.readFileSync(
-        path.join(rootPath, codeGenExecutionInfo.capabilityModelPath), 'utf8'));
-
-    const capabilityModelId = capabilityModel['@id'];
-    const capabilityModelIdStrings = capabilityModelId.split(':');
-    const capabilityModelName =
-        capabilityModelIdStrings[capabilityModelIdStrings.length - 2];
-
-    await vscode.window.withProgress(
-        {
-          location: vscode.ProgressLocation.Notification,
-          title: `Generate code stub for ${capabilityModelName} ...`
-        },
-        async () => {
-          const projectPath =
-              path.join(rootPath, codeGenExecutionInfo.projectName);
-          const capabilityModelFilePath =
-              path.join(rootPath, codeGenExecutionInfo.capabilityModelPath);
-          const result = await codeGenerator.GenerateCode(
-              projectPath, capabilityModelFilePath, capabilityModelName,
-              capabilityModelId, rootPath);
-          if (result) {
-            vscode.window.showInformationMessage(
-                `Generate code stub for ${capabilityModelName} completed`);
-          }
-        });
-    return true;
-  }
-  async SelectConnectionType(
-      context: vscode.ExtensionContext, channel: vscode.OutputChannel,
-      telemetryContext: TelemetryContext):
-      Promise<DeviceConnectionType|undefined> {
-    const deviceConnectionListPath = context.asAbsolutePath(path.join(
-        FileNames.resourcesFolderName, FileNames.templatesFolderName,
-        DigitalTwinFileNames.devicemodelTemplateFolderName,
-        DigitalTwinFileNames.deviceConnectionListFileName));
-    const deviceConnectionListJson =
-        JSON.parse(fs.readFileSync(deviceConnectionListPath, 'utf8'));
-    if (!deviceConnectionListJson) {
-      throw new Error('Internal error. Unable to load device connection list.');
-    }
-
-    const deviceConnectionList: vscode.QuickPickItem[] = [];
-    deviceConnectionListJson.connectionType.forEach(
-        (element: PnpDeviceConnectionType) => {
-          deviceConnectionList.push(
-              {label: element.name, detail: element.detail});
-        });
-
-    const deviceConnectionSelection =
-        await vscode.window.showQuickPick(deviceConnectionList, {
-          ignoreFocusOut: true,
-          placeHolder:
-              'Please specify how will the device connect to Azure IoT?'
-        });
-
-    if (!deviceConnectionSelection) {
-      telemetryContext.properties.errorMessage =
-          'Connection type selection cancelled.';
-      telemetryContext.properties.result = 'Cancelled';
-      return;
-    }
-
-    const deviceConnection = deviceConnectionListJson.connectionType.find(
-        (connectionType: PnpDeviceConnectionType) => {
-          return connectionType.name === deviceConnectionSelection.label;
-        });
-
-    const connectionType: DeviceConnectionType = DeviceConnectionType
-        [deviceConnection.type as keyof typeof DeviceConnectionType];
-
-    return connectionType;
-  }
-
-  async GetCodeGenProjectName(rootPath: string): Promise<string|undefined> {
-    // select the project name for code gen
-    const codeGenProjectName = await vscode.window.showInputBox({
-      placeHolder: 'Please input the project name here.',
-      ignoreFocusOut: true,
-      validateInput: (projectName: string) => {
-        if (!projectName || projectName.length === 0) {
-          return `The project name can't be empty.`;
-        }
-        if (!DigitalTwinConstants.codegenProjectNameRegex.test(projectName)) {
-          return `Project name can only contain ${
-              DigitalTwinConstants.codegenProjectNameRegexDescription}.`;
-        }
-        return;
-      }
-    });
-
-    if (!codeGenProjectName) {
-      return;
-    }
-
-    const projectPath = path.join(rootPath, codeGenProjectName);
-
-    if (fs.isDirectorySync(projectPath)) {
-      const messge = `The folder ${
-          projectPath} already exists. Do you want to overwrite the contents in this folder?`;
-      const choice = await vscode.window.showWarningMessage(
-          messge, DialogResponses.yes, DialogResponses.no);
-      if (choice === DialogResponses.yes) {
-        return codeGenProjectName;
-      } else {
-        return;
-      }
-    }
-    return codeGenProjectName;
-  }
-
-  async SelectProjectType(
-      language: string, context: vscode.ExtensionContext,
-      telemetryContext: TelemetryContext):
-      Promise<CodeGenProjectType|undefined> {
-    // Select project type
-    const projectTypeListPath = context.asAbsolutePath(path.join(
-        FileNames.resourcesFolderName, FileNames.templatesFolderName,
-        DigitalTwinFileNames.devicemodelTemplateFolderName,
-        DigitalTwinFileNames.projectTypeListFileName));
-    const projectTypeListJson =
-        JSON.parse(fs.readFileSync(projectTypeListPath, 'utf8'));
-    if (!projectTypeListJson) {
-      throw new Error('Internal error. Unable to load project type list.');
-    }
-
-    const result = projectTypeListJson.projectType.filter(
-        (projectType: PnpProjectTemplateType) => {
-          return (projectType.enabled && projectType.language === language);
-        });
-
-    const projectTypeList: vscode.QuickPickItem[] = [];
-    result.forEach((element: ProjectTemplate) => {
-      projectTypeList.push({label: element.name, detail: element.detail});
-    });
-
-    if (!projectTypeList) {
-      throw new Error(
-          `Internal error. Unable to find project types using ${language}.`);
-    }
-
-    const projectTypeSelection = await vscode.window.showQuickPick(
-        projectTypeList,
-        {ignoreFocusOut: true, placeHolder: 'Please select a target:'});
-
-    if (!projectTypeSelection) {
-      telemetryContext.properties.errorMessage =
-          'Project type selection cancelled.';
-      telemetryContext.properties.result = 'Cancelled';
-      return;
-    }
-
-    const projectType =
-        projectTypeListJson.projectType.find((projectType: ProjectTemplate) => {
-          return projectType.name === projectTypeSelection.label;
-        });
-
-    const codeGenProjectType: CodeGenProjectType =
-        CodeGenProjectType[projectType.type as keyof typeof CodeGenProjectType];
-
-    return codeGenProjectType;
-  }
-
-  async SelectCapabilityFile(
-      channel: vscode.OutputChannel, dcmFiles: dtUtils.SchemaFileInfo[],
-      telemetryContext: TelemetryContext):
-      Promise<vscode.QuickPickItem|undefined> {
-    if (dcmFiles.length === 0) {
-      const message =
-          'Unable to find Capability Model files in the folder. Please open a folder that contains Capability Model files.';
-      vscode.window.showWarningMessage(message);
-      return;
-    }
-
-    const metamodelItems: vscode.QuickPickItem[] = [];
-
-    dcmFiles.forEach((dcmFile: dtUtils.SchemaFileInfo) => {
-      metamodelItems.push({
-        label: path.basename(dcmFile.filePath),
-        description: path.dirname(dcmFile.filePath)
-      });
-    });
-
-    const fileSelection = await vscode.window.showQuickPick(metamodelItems, {
-      ignoreFocusOut: true,
-      matchOnDescription: true,
-      matchOnDetail: true,
-      placeHolder:
-          `Select a ${DigitalTwinConstants.productName} Capability Model file`
-    });
-
-    if (!fileSelection) {
-      telemetryContext.properties.errorMessage =
-          'Capability Model file selection cancelled.';
-      telemetryContext.properties.result = 'Cancelled';
-      return;
-    }
-
-    return fileSelection;
-  }
-
-  async DownloadInterfaceFile(
-      urnId: string, targetFolder: string, connectionString: string|null,
-      channel: vscode.OutputChannel): Promise<boolean> {
-    const fileName =
-        utils.generateInterfaceFileNameFromUrnId(urnId, targetFolder);
-
-    // Try to download Interface file from company repo
-    const dtMetamodelRepositoryClient =
-        new DigitalTwinMetamodelRepositoryClient();
-    await dtMetamodelRepositoryClient.initialize(connectionString);
-
-    // Try to download Interface file from company repo
-    if (connectionString) {
-      try {
-        const builder = DigitalTwinConnectionStringBuilder.Create(
-            connectionString.toString());
-        const repositoryId = builder.RepositoryIdValue;
-        const fileMetaData =
-            await dtMetamodelRepositoryClient.GetInterfaceAsync(
-                urnId, repositoryId, true);
-        if (fileMetaData) {
-          fs.writeFileSync(
-              path.join(targetFolder, fileName),
-              JSON.stringify(fileMetaData.content, null, 4));
-          const message = `${DigitalTwinConstants.dtPrefix} Interface '${
-              urnId}' (${
-              fileName}) has been successfully downloaded from Company repository.`;
-          utils.channelShowAndAppendLine(channel, message);
-          return true;
-        }
-      } catch (error) {
-        // Do nothing. Try to download the Interface from public repo
-        const message =
-            `${DigitalTwinConstants.dtPrefix} Failed to download interface '${
-                urnId}' from Company repository. errorcode: ${error.code}`;
-        utils.channelShowAndAppendLine(channel, message);
-      }
-    } else {
-      // Try to download Interface file from public repo
-      try {
-        const fileMetaData =
-            await dtMetamodelRepositoryClient.GetInterfaceAsync(
-                urnId, undefined, true);
-        if (fileMetaData) {
-          fs.writeFileSync(
-              path.join(targetFolder, fileName),
-              JSON.stringify(fileMetaData.content, null, 4));
-          const message = `${DigitalTwinConstants.dtPrefix} Interface '${
-              urnId}' (${
-              fileName}) has been successfully downloaded from Public repository.`;
-          utils.channelShowAndAppendLine(channel, message);
-          return true;
-        }
-      } catch (error) {
-        const message =
-            `${DigitalTwinConstants.dtPrefix} Failed to download interface '${
-                urnId}' from Public repository. errorcode: ${error.code}`;
-        utils.channelShowAndAppendLine(channel, message);
-      }
-    }
-    return false;
-  }
-
-  private async GetCodeGenCliPackageInfo(
-      context: vscode.ExtensionContext,
-      channel: vscode.OutputChannel): Promise<CodeGeneratorConfigItem|null> {
-    const extensionPackage = require(context.asAbsolutePath('./package.json'));
-    const extensionVersion = extensionPackage.version;
-
-    // Download the config file for CodeGen cli
-    const options: request.OptionsWithUri = {
-      method: 'GET',
-      uri: extensionPackage.codeGenConfigUrl,
-      encoding: 'utf8',
-      json: true
-    };
-
-    let targetConfigItem: CodeGeneratorConfigItem|null = null;
-
-    const codeGenConfig: CodeGeneratorConfig = await request(options).promise();
-    if (codeGenConfig) {
-      codeGenConfig.codeGeneratorConfigItems.sort(
-          (configItem1, configItem2) => {
-            return compareVersion(
-                configItem2.codeGeneratorVersion,
-                configItem1.codeGeneratorVersion);  // reverse order
-          });
-
-      // if this is a RC build, always use the latest version of code generator.
-      if (!/^[0-9]+\.[0-9]+\.[0-9]+$/.test(extensionVersion)) {
-        targetConfigItem = codeGenConfig.codeGeneratorConfigItems[0];
-      } else {
-        for (const item of codeGenConfig.codeGeneratorConfigItems) {
-          if (compareVersion(
-                  extensionVersion, item.iotWorkbenchMinimalVersion) >= 0) {
-            targetConfigItem = item;
-            break;
-          }
-        }
-      }
-    }
-
-    if (!targetConfigItem) {
-      const message = `${
-          DigitalTwinConstants
-              .dtPrefix} Failed to get download information for ${
-          DigitalTwinConstants.codeGenCli}.`;
-      utils.channelShowAndAppendLine(channel, message);
-    }
-
-    return targetConfigItem;
-  }
-
-  private async CheckLocalCodeGenCli(): Promise<string|null> {
-    // Check version of existing CodeGen Cli
-    const platform = os.platform();
-    const currentVersion =
-        ConfigHandler.get<string>(ConfigKey.codeGeneratorVersion);
-    let codeGenCliAppPath =
-        path.join(localCodeGenCliPath(), DigitalTwinConstants.codeGenCliApp);
-    if (platform === 'win32') {
-      codeGenCliAppPath += '.exe';
-    }
-
-    if (!fs.isFileSync(codeGenCliAppPath) || currentVersion == null) {
-      // Doen't exist
-      return null;
-    }
-    // TODO: should check the the integrity of the CodeGen Cli
-    return currentVersion;
-  }
-
-  private async DownloadAndInstallCodeGenCli(
-      channel: vscode.OutputChannel, targetConfigItem: CodeGeneratorConfigItem,
-      installOrUpgrade: number, newVersion: string): Promise<boolean> {
-    let packageUri: string;
-    let md5value: string;
-    const platform = os.platform();
-    if (platform === 'win32') {
-      packageUri = targetConfigItem.codeGeneratorLocation.win32PackageUrl;
-      md5value = targetConfigItem.codeGeneratorLocation.win32Md5;
-    } else if (platform === 'darwin') {
-      packageUri = targetConfigItem.codeGeneratorLocation.macOSPackageUrl;
-      md5value = targetConfigItem.codeGeneratorLocation.macOSMd5;
-    } else {
-      packageUri = targetConfigItem.codeGeneratorLocation.ubuntuPackageUrl;
-      md5value = targetConfigItem.codeGeneratorLocation.ubuntuMd5;
-    }
-
-    const loading = setInterval(() => {
-      channel.append('.');
-    }, 1000);
-
-    try {
-      // Download
-      utils.channelShowAndAppend(
-          channel,
-          `Step 1: Downloading ${DigitalTwinConstants.codeGenCli} v${
-              newVersion} package ...`);
-      const downloadOption: request
-          .OptionsWithUri = {method: 'GET', uri: packageUri, encoding: null};
-      const zipData = await request(downloadOption).promise();
-      const tempPath = path.join(os.tmpdir(), FileNames.iotworkbenchTempFolder);
-      const filePath = path.join(tempPath, `${md5value}.zip`);
-      fs.writeFileSync(filePath, zipData);
-      clearInterval(loading);
-      utils.channelShowAndAppendLine(channel, ' download complete.');
-
-      // Verify
-      // Validate hash code
-      utils.channelShowAndAppend(
-          channel, 'Step 2: Validating hash code for the package ...');
-      const hashvalue = await fileHash(filePath);
-      if (hashvalue !== md5value) {
-        utils.channelShowAndAppendLine(
-            channel,
-            `the downloaded ${DigitalTwinConstants.codeGenCli} v${
-                newVersion} package has been corrupted.`);
-        if (installOrUpgrade === 1) {
-          utils.channelShowAndAppendLine(
-              channel,
-              `${
-                  DigitalTwinConstants
-                      .dtPrefix} Abort generating device code stub.`);
-          return false;
-        } else {
-          utils.channelShowAndAppendLine(
-              channel,
-              `        Abort the installation and continue generating device code stub.`);
-          return true;
-        }
-      } else {
-        utils.channelShowAndAppendLine(channel, ' passed.');
-      }
-
-      // Extract files
-      const codeGenCommandPath = localCodeGenCliPath();
-      utils.channelShowAndAppend(channel, `Step 3: Extracting files ...`);
-      await extract(filePath, codeGenCommandPath);
-      utils.channelShowAndAppendLine(channel, ' done.');
-      // Update the config
-      await ConfigHandler.update(
-          ConfigKey.codeGeneratorVersion, newVersion,
-          vscode.ConfigurationTarget.Global);
-    } finally {
-      clearInterval(loading);
-    }
-
-    utils.channelShowAndAppendLine(
-        channel,
-        `${DigitalTwinConstants.dtPrefix} The ${
-            DigitalTwinConstants.codeGenCli} v${newVersion} is ready to use.`);
-    return true;
-  }
-
-  private async InstallOrUpgradeCodeGenCli(
-      context: vscode.ExtensionContext,
-      channel: vscode.OutputChannel): Promise<boolean> {
-    utils.channelShowAndAppend(
-        channel,
-        `${DigitalTwinConstants.dtPrefix} Check ${
-            DigitalTwinConstants.codeGenCli} ...`);
-    const targetConfigItem =
-        await this.GetCodeGenCliPackageInfo(context, channel);
-    if (targetConfigItem === null) {
-      return false;
-    }
-
-    // Check version of existing CodeGen Cli
-    let installOrUpgrade = 0;
-    const currentVersion = await this.CheckLocalCodeGenCli();
-    if (currentVersion == null) {
-      installOrUpgrade = 1;
-    } else {
-      // Compare version
-      if (compareVersion(
-              targetConfigItem.codeGeneratorVersion, currentVersion) > 0) {
-        // Upgrade
-        installOrUpgrade = 2;
-      }
-    }
-    if (installOrUpgrade === 0) {
-      // Already exists
-      utils.channelShowAndAppendLine(
-          channel, ` v${currentVersion} is installed and ready to use.`);
-      return true;
-    }
-
-    const newVersion = targetConfigItem.codeGeneratorVersion;
-    const processTitle =
-        (installOrUpgrade === 1 ?
-             `Installing ${DigitalTwinConstants.codeGenCli} ...` :
-             `Upgrading ${DigitalTwinConstants.codeGenCli} ...`);
-    const upgradeMessage =
-        (installOrUpgrade === 1 ?
-             ` not installed, start installing :` :
-             ` new version detected, start upgrading from ${
-                 currentVersion} to ${newVersion} :`);
-    utils.channelShowAndAppendLine(channel, upgradeMessage);
-
-    // Start donwloading
-    let result = false;
-    await vscode.window.withProgress(
-        {location: vscode.ProgressLocation.Notification, title: processTitle},
-        async () => {
-          result = await this.DownloadAndInstallCodeGenCli(
-              channel, targetConfigItem as CodeGeneratorConfigItem,
-              installOrUpgrade, newVersion);
-        });
-
-    return result;
-  }
-}
-
-function localCodeGenCliPath(): string {
-  return path.join(os.homedir(), CodeGenConstants.codeGeneratorToolPath);
-}
-
-function compareVersion(verion1: string, verion2: string) {
-  const ver1 = verion1.split('.');
-  const ver2 = verion2.split('.');
-  let i = 0;
-  let v1: number, v2: number;
-
-  /* default is 0, version format should be 1.1.0 */
-  while (i < 3) {
-    v1 = Number(ver1[i]);
-    v2 = Number(ver2[i]);
-    if (v1 > v2) return 1;
-    if (v1 < v2) return -1;
-    i++;
-  }
-  return 0;
-}
-
-async function fileHash(filename: string, algorithm = 'md5') {
-  const hash = crypto.createHash(algorithm);
-  const input = fs.createReadStream(filename);
-  let hashvalue = '';
-  return new Promise((resolve, reject) => {
-    input.on('readable', () => {
-      const data = input.read();
-      if (data) {
-        hash.update(data);
-      }
-    });
-    input.on('error', reject);
-    input.on('end', () => {
-      hashvalue = hash.digest('hex');
-      return resolve(hashvalue);
-    });
-  });
-}
-
-async function extract(sourceZip: string, targetFoder: string) {
-  return new Promise((resolve, reject) => {
-    extractzip(sourceZip, {dir: targetFoder}, err => {
-      if (err) {
-        return reject(err);
-      } else {
-        return resolve(true);
-      }
-    });
-  });
-}
+// Copyright (c) Microsoft Corporation. All rights reserved.
+// Licensed under the MIT License.
+
+'use strict';
+
+import * as os from 'os';
+import * as vscode from 'vscode';
+import * as fs from 'fs-plus';
+import * as path from 'path';
+import * as crypto from 'crypto';
+
+import request = require('request-promise');
+import {FileNames, ConfigKey} from '../constants';
+import {TelemetryContext} from '../telemetry';
+import {DigitalTwinConstants, CodeGenConstants, DigitalTwinFileNames} from './DigitalTwinConstants';
+import {CodeGenProjectType, DeviceConnectionType, PnpLanguage} from './DigitalTwinCodeGen/Interfaces/CodeGenerator';
+import {AnsiCCodeGeneratorFactory} from './DigitalTwinCodeGen/AnsiCCodeGeneratorFactory';
+import {ConfigHandler} from '../configHandler';
+import extractzip = require('extract-zip');
+import * as utils from '../utils';
+import * as dtUtils from './Utilities';
+import {DigitalTwinMetamodelRepositoryClient} from './DigitalTwinApi/DigitalTwinMetamodelRepositoryClient';
+import {DigitalTwinConnectionStringBuilder} from './DigitalTwinApi/DigitalTwinConnectionStringBuilder';
+import {PnpProjectTemplateType, ProjectTemplate, PnpDeviceConnectionType} from '../Models/Interfaces/ProjectTemplate';
+import {DialogResponses} from '../DialogResponses';
+import {CredentialStore} from '../credentialStore';
+
+const constants = {
+  codeGenConfigFileName: '.codeGenConfigs',
+  defaultAppName: 'iot_application'
+};
+
+interface CodeGeneratorDownloadLocation {
+  win32Md5: string;
+  win32PackageUrl: string;
+  macOSMd5: string;
+  macOSPackageUrl: string;
+  ubuntuMd5: string;
+  ubuntuPackageUrl: string;
+}
+
+interface CodeGeneratorConfigItem {
+  codeGeneratorVersion: string;
+  iotWorkbenchMinimalVersion: string;
+  codeGeneratorLocation: CodeGeneratorDownloadLocation;
+}
+
+interface CodeGeneratorConfig {
+  codeGeneratorConfigItems: CodeGeneratorConfigItem[];
+}
+
+interface CodeGenExecutionItem {
+  capabilityModelPath: string;  // relative path of the Capability Model file
+  projectName: string;
+  languageLabel: string;
+  codeGenProjectType: CodeGenProjectType;
+  deviceConnectionType: DeviceConnectionType;
+}
+
+interface CodeGenExecutions {
+  codeGenExecutionItems: CodeGenExecutionItem[];
+}
+
+export class CodeGeneratorCore {
+  async GenerateDeviceCodeStub(
+      context: vscode.ExtensionContext, channel: vscode.OutputChannel,
+      telemetryContext: TelemetryContext): Promise<boolean> {
+    // Step 0: update code generator
+    if (!await this.InstallOrUpgradeCodeGenCli(context, channel)) {
+      return false;
+    }
+
+    if (!vscode.workspace.workspaceFolders) {
+      const message =
+          'No folder is currently open in Visual Studio Code. Please select a folder first.';
+      vscode.window.showWarningMessage(message);
+      return false;
+    }
+
+    const rootPath = vscode.workspace.workspaceFolders[0].uri.fsPath;
+    if (!rootPath) {
+      const message =
+          'Unable to find the folder for device model files. Please select a folder first.';
+      vscode.window.showWarningMessage(message);
+      return false;
+    }
+
+    // Retrieve all schema files
+    const interfaceFiles: dtUtils.SchemaFileInfo[] = [];
+    const dcmFiles: dtUtils.SchemaFileInfo[] = [];
+    dtUtils.listAllPnPSchemaFilesSync(rootPath, dcmFiles, interfaceFiles);
+
+    // Step 1: Choose Capability Model
+    const capabilityModelFileSelection =
+        await this.SelectCapabilityFile(channel, dcmFiles, telemetryContext);
+    if (capabilityModelFileSelection === undefined) {
+      utils.channelShowAndAppendLine(
+          channel, `${DigitalTwinConstants.dtPrefix} Cancelled.`);
+      return false;
+    }
+
+    // Step 1.5: Prompt if old project exists for the same Capability Model file
+    const capabilityModelFileName = capabilityModelFileSelection.label;
+    const capabilityModelFilePath = path.join(
+        capabilityModelFileSelection.description as string,
+        capabilityModelFileName);
+    const capabilityModelPath =
+        path.relative(rootPath, capabilityModelFilePath);
+
+    const codeGenConfigPath = path.join(
+        rootPath, FileNames.vscodeSettingsFolderName,
+        constants.codeGenConfigFileName);
+
+    let codeGenExecutionItem: CodeGenExecutionItem|undefined;
+    if (fs.existsSync(codeGenConfigPath)) {
+      try {
+        const codeGenExecutions: CodeGenExecutions =
+            JSON.parse(fs.readFileSync(codeGenConfigPath, 'utf8'));
+        if (codeGenExecutions) {
+          codeGenExecutionItem = codeGenExecutions.codeGenExecutionItems.find(
+              item => item.capabilityModelPath === capabilityModelPath);
+        }
+      } catch {
+        // just skip this if read file failed.
+      }
+
+      if (codeGenExecutionItem) {
+        const regenOptions: vscode.QuickPickItem[] = [];
+        // select the target of the code stub
+        regenOptions.push(
+            {
+              label: `Re-generate code for ${codeGenExecutionItem.projectName}`,
+              description: ''
+            },
+            {label: 'Create new project', description: ''});
+
+        const regenSelection = await vscode.window.showQuickPick(
+            regenOptions,
+            {ignoreFocusOut: true, placeHolder: 'Please select an option:'});
+
+        if (!regenSelection) {
+          telemetryContext.properties.errorMessage =
+              'Re-generate code selection cancelled.';
+          telemetryContext.properties.result = 'Cancelled';
+          return false;
+        }
+
+        if (regenSelection.label !== 'Create new project') {
+          // Regen code
+          const projectPath =
+              path.join(rootPath, codeGenExecutionItem.projectName);
+          if (!await this.DownloadAllIntefaceFiles(
+                  channel, rootPath, capabilityModelFilePath, projectPath,
+                  interfaceFiles)) {
+            return false;
+          }
+          const executionResult = await this.GenerateDeviceCodeCore(
+              rootPath, codeGenExecutionItem, context, channel,
+              telemetryContext);
+          return executionResult;
+        }
+      }
+    }
+
+    // Step 2: Get project name
+    const codeGenProjectName = await this.GetCodeGenProjectName(rootPath);
+    if (codeGenProjectName === undefined) {
+      const message = `Project name is not specified, cancelled`;
+      utils.channelShowAndAppendLine(channel, message);
+      return false;
+    }
+
+    const projectPath = path.join(rootPath, codeGenProjectName);
+
+    // Step 3: Select language
+    const languageItems: vscode.QuickPickItem[] = [];
+    languageItems.push({label: PnpLanguage.ANSIC, description: ''});
+
+    const languageSelection = await vscode.window.showQuickPick(
+        languageItems,
+        {ignoreFocusOut: true, placeHolder: 'Please select a language:'});
+
+    if (!languageSelection) {
+      telemetryContext.properties.errorMessage =
+          'Language selection cancelled.';
+      telemetryContext.properties.result = 'Cancelled';
+      return false;
+    }
+
+    // Step 4: Select project type
+    const codeGenProjectType = await this.SelectProjectType(
+        languageSelection.label, context, telemetryContext);
+    if (codeGenProjectType === undefined) {
+      return false;
+    }
+
+    // Step 5: Select device connection string type
+    const connectionType =
+        await this.SelectConnectionType(context, channel, telemetryContext);
+    if (connectionType === undefined) {
+      return false;
+    }
+
+    // Download all interfaces
+    if (!await this.DownloadAllIntefaceFiles(
+            channel, rootPath, capabilityModelFilePath, projectPath,
+            interfaceFiles)) {
+      return false;
+    }
+
+    const codeGenExecutionInfo: CodeGenExecutionItem = {
+      capabilityModelPath,
+      projectName: codeGenProjectName,
+      languageLabel: 'ANSI C',
+      codeGenProjectType,
+      deviceConnectionType: connectionType
+    };
+
+    try {
+      if (fs.existsSync(codeGenConfigPath)) {
+        const codeGenExecutions: CodeGenExecutions =
+            JSON.parse(fs.readFileSync(codeGenConfigPath, 'utf8'));
+
+        if (codeGenExecutions) {
+          codeGenExecutions.codeGenExecutionItems =
+              codeGenExecutions.codeGenExecutionItems.filter(
+                  item => item.capabilityModelPath !== capabilityModelPath);
+          codeGenExecutions.codeGenExecutionItems.push(codeGenExecutionInfo);
+          fs.writeFileSync(
+              codeGenConfigPath, JSON.stringify(codeGenExecutions, null, 4));
+        }
+      } else {
+        const codeGenExecutions:
+            CodeGenExecutions = {codeGenExecutionItems: [codeGenExecutionInfo]};
+        fs.writeFileSync(
+            codeGenConfigPath, JSON.stringify(codeGenExecutions, null, 4));
+      }
+    } catch {
+      // save config failure should not impact code gen.
+    }
+
+    const executionResult = await this.GenerateDeviceCodeCore(
+        rootPath, codeGenExecutionInfo, context, channel, telemetryContext);
+
+    return executionResult;
+  }
+
+  private async DownloadAllIntefaceFiles(
+      channel: vscode.OutputChannel, rootPath: string,
+      capabilityModelFilePath: string, projectPath: string,
+      interfaceFiles: dtUtils.SchemaFileInfo[]): Promise<boolean> {
+    const capabilityModel =
+        JSON.parse(fs.readFileSync(capabilityModelFilePath, 'utf8'));
+
+    const implementedInterfaces = capabilityModel['implements'];
+    utils.mkdirRecursivelySync(projectPath);
+
+    let connectionString: string|null = null;
+    let credentialChecked = false;
+    for (const interfaceItem of implementedInterfaces) {
+      const schema = interfaceItem.schema;
+      if (typeof schema === 'string') {
+        // normal Interface, check the Interface file offline and online
+        const item = interfaceFiles.find(item => item.id === schema);
+        if (!item) {
+          if (!credentialChecked) {
+            // Get the connection string of the IoT Plug and Play repo
+            connectionString = await CredentialStore.getCredential(
+                ConfigKey.modelRepositoryKeyName);
+          }
+
+          if (connectionString) {
+            // Company Model Repo connections already set
+            credentialChecked = true;
+            // Try company repo first
+            if (await this.DownloadInterfaceFile(
+                    schema, rootPath, connectionString, channel)) {
+              // Downloaded from company repo.
+              continue;
+            }
+            // Then try public repo
+            if (await this.DownloadInterfaceFile(
+                    schema, rootPath, null, channel)) {
+              // Downloaded from company repo.
+              continue;
+            }
+            // Unknow interface, throw error
+            throw new Error(`Can't find the interface ${schema}.`);
+          } else {
+            // Only can try public repo
+            if (await this.DownloadInterfaceFile(
+                    schema, rootPath, null, channel)) {
+              // Downloaded from public repo.
+              continue;
+            }
+            // Throw error and lead user to set the company model repo
+            // connection string
+            throw new Error(`Can't find the interface: ${
+                schema} in local folder, use 'IoT Plug and Play: Open Model Repository' command to connect to the company repository, then try generating the device code again.`);
+          }
+        }
+      }
+    }
+    return true;
+  }
+
+  private async GenerateDeviceCodeCore(
+      rootPath: string, codeGenExecutionInfo: CodeGenExecutionItem,
+      context: vscode.ExtensionContext, channel: vscode.OutputChannel,
+      telemetryContext: TelemetryContext): Promise<boolean> {
+    // We only support Ansi C
+    const codeGenFactory =
+        new AnsiCCodeGeneratorFactory(context, channel, telemetryContext);
+
+    const codeGenerator = codeGenFactory.CreateCodeGeneratorImpl(
+        codeGenExecutionInfo.codeGenProjectType,
+        codeGenExecutionInfo.deviceConnectionType);
+    if (!codeGenerator) {
+      return false;
+    }
+
+    // Parse capabilityModel name from id
+    const capabilityModel = JSON.parse(fs.readFileSync(
+        path.join(rootPath, codeGenExecutionInfo.capabilityModelPath), 'utf8'));
+
+    const capabilityModelId = capabilityModel['@id'];
+    const capabilityModelIdStrings = capabilityModelId.split(':');
+    const capabilityModelName =
+        capabilityModelIdStrings[capabilityModelIdStrings.length - 2];
+
+    await vscode.window.withProgress(
+        {
+          location: vscode.ProgressLocation.Notification,
+          title: `Generate code stub for ${capabilityModelName} ...`
+        },
+        async () => {
+          const projectPath =
+              path.join(rootPath, codeGenExecutionInfo.projectName);
+          const capabilityModelFilePath =
+              path.join(rootPath, codeGenExecutionInfo.capabilityModelPath);
+          const result = await codeGenerator.GenerateCode(
+              projectPath, capabilityModelFilePath, capabilityModelName,
+              capabilityModelId, rootPath);
+          if (result) {
+            vscode.window.showInformationMessage(
+                `Generate code stub for ${capabilityModelName} completed`);
+          }
+        });
+    return true;
+  }
+  async SelectConnectionType(
+      context: vscode.ExtensionContext, channel: vscode.OutputChannel,
+      telemetryContext: TelemetryContext):
+      Promise<DeviceConnectionType|undefined> {
+    const deviceConnectionListPath = context.asAbsolutePath(path.join(
+        FileNames.resourcesFolderName, FileNames.templatesFolderName,
+        DigitalTwinFileNames.devicemodelTemplateFolderName,
+        DigitalTwinFileNames.deviceConnectionListFileName));
+    const deviceConnectionListJson =
+        JSON.parse(fs.readFileSync(deviceConnectionListPath, 'utf8'));
+    if (!deviceConnectionListJson) {
+      throw new Error('Internal error. Unable to load device connection list.');
+    }
+
+    const deviceConnectionList: vscode.QuickPickItem[] = [];
+    deviceConnectionListJson.connectionType.forEach(
+        (element: PnpDeviceConnectionType) => {
+          deviceConnectionList.push(
+              {label: element.name, detail: element.detail});
+        });
+
+    const deviceConnectionSelection =
+        await vscode.window.showQuickPick(deviceConnectionList, {
+          ignoreFocusOut: true,
+          placeHolder:
+              'Please specify how will the device connect to Azure IoT?'
+        });
+
+    if (!deviceConnectionSelection) {
+      telemetryContext.properties.errorMessage =
+          'Connection type selection cancelled.';
+      telemetryContext.properties.result = 'Cancelled';
+      return;
+    }
+
+    const deviceConnection = deviceConnectionListJson.connectionType.find(
+        (connectionType: PnpDeviceConnectionType) => {
+          return connectionType.name === deviceConnectionSelection.label;
+        });
+
+    const connectionType: DeviceConnectionType = DeviceConnectionType
+        [deviceConnection.type as keyof typeof DeviceConnectionType];
+
+    return connectionType;
+  }
+
+  async GetCodeGenProjectName(rootPath: string): Promise<string|undefined> {
+    // select the project name for code gen
+    const codeGenProjectName = await vscode.window.showInputBox({
+      placeHolder: 'Please input the project name here.',
+      ignoreFocusOut: true,
+      validateInput: (projectName: string) => {
+        if (!projectName || projectName.length === 0) {
+          return `The project name can't be empty.`;
+        }
+        if (!DigitalTwinConstants.codegenProjectNameRegex.test(projectName)) {
+          return `Project name can only contain ${
+              DigitalTwinConstants.codegenProjectNameRegexDescription}.`;
+        }
+        return;
+      }
+    });
+
+    if (!codeGenProjectName) {
+      return;
+    }
+
+    const projectPath = path.join(rootPath, codeGenProjectName);
+
+    if (fs.isDirectorySync(projectPath)) {
+      const messge = `The folder ${
+          projectPath} already exists. Do you want to overwrite the contents in this folder?`;
+      const choice = await vscode.window.showWarningMessage(
+          messge, DialogResponses.yes, DialogResponses.no);
+      if (choice === DialogResponses.yes) {
+        return codeGenProjectName;
+      } else {
+        return;
+      }
+    }
+    return codeGenProjectName;
+  }
+
+  async SelectProjectType(
+      language: string, context: vscode.ExtensionContext,
+      telemetryContext: TelemetryContext):
+      Promise<CodeGenProjectType|undefined> {
+    // Select project type
+    const projectTypeListPath = context.asAbsolutePath(path.join(
+        FileNames.resourcesFolderName, FileNames.templatesFolderName,
+        DigitalTwinFileNames.devicemodelTemplateFolderName,
+        DigitalTwinFileNames.projectTypeListFileName));
+    const projectTypeListJson =
+        JSON.parse(fs.readFileSync(projectTypeListPath, 'utf8'));
+    if (!projectTypeListJson) {
+      throw new Error('Internal error. Unable to load project type list.');
+    }
+
+    const result = projectTypeListJson.projectType.filter(
+        (projectType: PnpProjectTemplateType) => {
+          return (projectType.enabled && projectType.language === language);
+        });
+
+    const projectTypeList: vscode.QuickPickItem[] = [];
+    result.forEach((element: ProjectTemplate) => {
+      projectTypeList.push({label: element.name, detail: element.detail});
+    });
+
+    if (!projectTypeList) {
+      throw new Error(
+          `Internal error. Unable to find project types using ${language}.`);
+    }
+
+    const projectTypeSelection = await vscode.window.showQuickPick(
+        projectTypeList,
+        {ignoreFocusOut: true, placeHolder: 'Please select a target:'});
+
+    if (!projectTypeSelection) {
+      telemetryContext.properties.errorMessage =
+          'Project type selection cancelled.';
+      telemetryContext.properties.result = 'Cancelled';
+      return;
+    }
+
+    const projectType =
+        projectTypeListJson.projectType.find((projectType: ProjectTemplate) => {
+          return projectType.name === projectTypeSelection.label;
+        });
+
+    const codeGenProjectType: CodeGenProjectType =
+        CodeGenProjectType[projectType.type as keyof typeof CodeGenProjectType];
+
+    return codeGenProjectType;
+  }
+
+  async SelectCapabilityFile(
+      channel: vscode.OutputChannel, dcmFiles: dtUtils.SchemaFileInfo[],
+      telemetryContext: TelemetryContext):
+      Promise<vscode.QuickPickItem|undefined> {
+    if (dcmFiles.length === 0) {
+      const message =
+          'Unable to find Capability Model files in the folder. Please open a folder that contains Capability Model files.';
+      vscode.window.showWarningMessage(message);
+      return;
+    }
+
+    const metamodelItems: vscode.QuickPickItem[] = [];
+
+    dcmFiles.forEach((dcmFile: dtUtils.SchemaFileInfo) => {
+      metamodelItems.push({
+        label: path.basename(dcmFile.filePath),
+        description: path.dirname(dcmFile.filePath)
+      });
+    });
+
+    const fileSelection = await vscode.window.showQuickPick(metamodelItems, {
+      ignoreFocusOut: true,
+      matchOnDescription: true,
+      matchOnDetail: true,
+      placeHolder:
+          `Select a ${DigitalTwinConstants.productName} Capability Model file`
+    });
+
+    if (!fileSelection) {
+      telemetryContext.properties.errorMessage =
+          'Capability Model file selection cancelled.';
+      telemetryContext.properties.result = 'Cancelled';
+      return;
+    }
+
+    return fileSelection;
+  }
+
+  async DownloadInterfaceFile(
+      urnId: string, targetFolder: string, connectionString: string|null,
+      channel: vscode.OutputChannel): Promise<boolean> {
+    const fileName =
+        utils.generateInterfaceFileNameFromUrnId(urnId, targetFolder);
+
+    // Try to download Interface file from company repo
+    const dtMetamodelRepositoryClient =
+        new DigitalTwinMetamodelRepositoryClient();
+    await dtMetamodelRepositoryClient.initialize(connectionString);
+
+    // Try to download Interface file from company repo
+    if (connectionString) {
+      try {
+        const builder = DigitalTwinConnectionStringBuilder.Create(
+            connectionString.toString());
+        const repositoryId = builder.RepositoryIdValue;
+        const fileMetaData =
+            await dtMetamodelRepositoryClient.GetInterfaceAsync(
+                urnId, repositoryId, true);
+        if (fileMetaData) {
+          fs.writeFileSync(
+              path.join(targetFolder, fileName),
+              JSON.stringify(fileMetaData.content, null, 4));
+          const message = `${DigitalTwinConstants.dtPrefix} Interface '${
+              urnId}' (${
+              fileName}) has been successfully downloaded from Company repository.`;
+          utils.channelShowAndAppendLine(channel, message);
+          return true;
+        }
+      } catch (error) {
+        // Do nothing. Try to download the Interface from public repo
+        const message =
+            `${DigitalTwinConstants.dtPrefix} Failed to download interface '${
+                urnId}' from Company repository. errorcode: ${error.code}`;
+        utils.channelShowAndAppendLine(channel, message);
+      }
+    } else {
+      // Try to download Interface file from public repo
+      try {
+        const fileMetaData =
+            await dtMetamodelRepositoryClient.GetInterfaceAsync(
+                urnId, undefined, true);
+        if (fileMetaData) {
+          fs.writeFileSync(
+              path.join(targetFolder, fileName),
+              JSON.stringify(fileMetaData.content, null, 4));
+          const message = `${DigitalTwinConstants.dtPrefix} Interface '${
+              urnId}' (${
+              fileName}) has been successfully downloaded from Public repository.`;
+          utils.channelShowAndAppendLine(channel, message);
+          return true;
+        }
+      } catch (error) {
+        const message =
+            `${DigitalTwinConstants.dtPrefix} Failed to download interface '${
+                urnId}' from Public repository. errorcode: ${error.code}`;
+        utils.channelShowAndAppendLine(channel, message);
+      }
+    }
+    return false;
+  }
+
+  private async GetCodeGenCliPackageInfo(
+      context: vscode.ExtensionContext,
+      channel: vscode.OutputChannel): Promise<CodeGeneratorConfigItem|null> {
+    const extensionPackage = require(context.asAbsolutePath('./package.json'));
+    const extensionVersion = extensionPackage.version;
+
+    // Download the config file for CodeGen cli
+    const options: request.OptionsWithUri = {
+      method: 'GET',
+      uri: extensionPackage.codeGenConfigUrl,
+      encoding: 'utf8',
+      json: true
+    };
+
+    let targetConfigItem: CodeGeneratorConfigItem|null = null;
+
+    const codeGenConfig: CodeGeneratorConfig = await request(options).promise();
+    if (codeGenConfig) {
+      codeGenConfig.codeGeneratorConfigItems.sort(
+          (configItem1, configItem2) => {
+            return compareVersion(
+                configItem2.codeGeneratorVersion,
+                configItem1.codeGeneratorVersion);  // reverse order
+          });
+
+      // if this is a RC build, always use the latest version of code generator.
+      if (!/^[0-9]+\.[0-9]+\.[0-9]+$/.test(extensionVersion)) {
+        targetConfigItem = codeGenConfig.codeGeneratorConfigItems[0];
+      } else {
+        for (const item of codeGenConfig.codeGeneratorConfigItems) {
+          if (compareVersion(
+                  extensionVersion, item.iotWorkbenchMinimalVersion) >= 0) {
+            targetConfigItem = item;
+            break;
+          }
+        }
+      }
+    }
+
+    if (!targetConfigItem) {
+      const message = `${
+          DigitalTwinConstants
+              .dtPrefix} Failed to get download information for ${
+          DigitalTwinConstants.codeGenCli}.`;
+      utils.channelShowAndAppendLine(channel, message);
+    }
+
+    return targetConfigItem;
+  }
+
+  private async CheckLocalCodeGenCli(): Promise<string|null> {
+    // Check version of existing CodeGen Cli
+    const platform = os.platform();
+    const currentVersion =
+        ConfigHandler.get<string>(ConfigKey.codeGeneratorVersion);
+    let codeGenCliAppPath =
+        path.join(localCodeGenCliPath(), DigitalTwinConstants.codeGenCliApp);
+    if (platform === 'win32') {
+      codeGenCliAppPath += '.exe';
+    }
+
+    if (!fs.isFileSync(codeGenCliAppPath) || currentVersion == null) {
+      // Doen't exist
+      return null;
+    }
+    // TODO: should check the the integrity of the CodeGen Cli
+    return currentVersion;
+  }
+
+  private async DownloadAndInstallCodeGenCli(
+      channel: vscode.OutputChannel, targetConfigItem: CodeGeneratorConfigItem,
+      installOrUpgrade: number, newVersion: string): Promise<boolean> {
+    let packageUri: string;
+    let md5value: string;
+    const platform = os.platform();
+    if (platform === 'win32') {
+      packageUri = targetConfigItem.codeGeneratorLocation.win32PackageUrl;
+      md5value = targetConfigItem.codeGeneratorLocation.win32Md5;
+    } else if (platform === 'darwin') {
+      packageUri = targetConfigItem.codeGeneratorLocation.macOSPackageUrl;
+      md5value = targetConfigItem.codeGeneratorLocation.macOSMd5;
+    } else {
+      packageUri = targetConfigItem.codeGeneratorLocation.ubuntuPackageUrl;
+      md5value = targetConfigItem.codeGeneratorLocation.ubuntuMd5;
+    }
+
+    const loading = setInterval(() => {
+      channel.append('.');
+    }, 1000);
+
+    try {
+      // Download
+      utils.channelShowAndAppend(
+          channel,
+          `Step 1: Downloading ${DigitalTwinConstants.codeGenCli} v${
+              newVersion} package ...`);
+      const downloadOption: request
+          .OptionsWithUri = {method: 'GET', uri: packageUri, encoding: null};
+      const zipData = await request(downloadOption).promise();
+      const tempPath = path.join(os.tmpdir(), FileNames.iotworkbenchTempFolder);
+      const filePath = path.join(tempPath, `${md5value}.zip`);
+      fs.writeFileSync(filePath, zipData);
+      clearInterval(loading);
+      utils.channelShowAndAppendLine(channel, ' download complete.');
+
+      // Verify
+      // Validate hash code
+      utils.channelShowAndAppend(
+          channel, 'Step 2: Validating hash code for the package ...');
+      const hashvalue = await fileHash(filePath);
+      if (hashvalue !== md5value) {
+        utils.channelShowAndAppendLine(
+            channel,
+            `the downloaded ${DigitalTwinConstants.codeGenCli} v${
+                newVersion} package has been corrupted.`);
+        if (installOrUpgrade === 1) {
+          utils.channelShowAndAppendLine(
+              channel,
+              `${
+                  DigitalTwinConstants
+                      .dtPrefix} Abort generating device code stub.`);
+          return false;
+        } else {
+          utils.channelShowAndAppendLine(
+              channel,
+              `        Abort the installation and continue generating device code stub.`);
+          return true;
+        }
+      } else {
+        utils.channelShowAndAppendLine(channel, ' passed.');
+      }
+
+      // Extract files
+      const codeGenCommandPath = localCodeGenCliPath();
+      utils.channelShowAndAppend(channel, `Step 3: Extracting files ...`);
+      await extract(filePath, codeGenCommandPath);
+      utils.channelShowAndAppendLine(channel, ' done.');
+      // Update the config
+      await ConfigHandler.update(
+          ConfigKey.codeGeneratorVersion, newVersion,
+          vscode.ConfigurationTarget.Global);
+    } finally {
+      clearInterval(loading);
+    }
+
+    utils.channelShowAndAppendLine(
+        channel,
+        `${DigitalTwinConstants.dtPrefix} The ${
+            DigitalTwinConstants.codeGenCli} v${newVersion} is ready to use.`);
+    return true;
+  }
+
+  private async InstallOrUpgradeCodeGenCli(
+      context: vscode.ExtensionContext,
+      channel: vscode.OutputChannel): Promise<boolean> {
+    utils.channelShowAndAppend(
+        channel,
+        `${DigitalTwinConstants.dtPrefix} Check ${
+            DigitalTwinConstants.codeGenCli} ...`);
+    const targetConfigItem =
+        await this.GetCodeGenCliPackageInfo(context, channel);
+    if (targetConfigItem === null) {
+      return false;
+    }
+
+    // Check version of existing CodeGen Cli
+    let installOrUpgrade = 0;
+    const currentVersion = await this.CheckLocalCodeGenCli();
+    if (currentVersion == null) {
+      installOrUpgrade = 1;
+    } else {
+      // Compare version
+      if (compareVersion(
+              targetConfigItem.codeGeneratorVersion, currentVersion) > 0) {
+        // Upgrade
+        installOrUpgrade = 2;
+      }
+    }
+    if (installOrUpgrade === 0) {
+      // Already exists
+      utils.channelShowAndAppendLine(
+          channel, ` v${currentVersion} is installed and ready to use.`);
+      return true;
+    }
+
+    const newVersion = targetConfigItem.codeGeneratorVersion;
+    const processTitle =
+        (installOrUpgrade === 1 ?
+             `Installing ${DigitalTwinConstants.codeGenCli} ...` :
+             `Upgrading ${DigitalTwinConstants.codeGenCli} ...`);
+    const upgradeMessage =
+        (installOrUpgrade === 1 ?
+             ` not installed, start installing :` :
+             ` new version detected, start upgrading from ${
+                 currentVersion} to ${newVersion} :`);
+    utils.channelShowAndAppendLine(channel, upgradeMessage);
+
+    // Start donwloading
+    let result = false;
+    await vscode.window.withProgress(
+        {location: vscode.ProgressLocation.Notification, title: processTitle},
+        async () => {
+          result = await this.DownloadAndInstallCodeGenCli(
+              channel, targetConfigItem as CodeGeneratorConfigItem,
+              installOrUpgrade, newVersion);
+        });
+
+    return result;
+  }
+}
+
+function localCodeGenCliPath(): string {
+  return path.join(os.homedir(), CodeGenConstants.codeGeneratorToolPath);
+}
+
+function compareVersion(verion1: string, verion2: string) {
+  const ver1 = verion1.split('.');
+  const ver2 = verion2.split('.');
+  let i = 0;
+  let v1: number, v2: number;
+
+  /* default is 0, version format should be 1.1.0 */
+  while (i < 3) {
+    v1 = Number(ver1[i]);
+    v2 = Number(ver2[i]);
+    if (v1 > v2) return 1;
+    if (v1 < v2) return -1;
+    i++;
+  }
+  return 0;
+}
+
+async function fileHash(filename: string, algorithm = 'md5') {
+  const hash = crypto.createHash(algorithm);
+  const input = fs.createReadStream(filename);
+  let hashvalue = '';
+  return new Promise((resolve, reject) => {
+    input.on('readable', () => {
+      const data = input.read();
+      if (data) {
+        hash.update(data);
+      }
+    });
+    input.on('error', reject);
+    input.on('end', () => {
+      hashvalue = hash.digest('hex');
+      return resolve(hashvalue);
+    });
+  });
+}
+
+async function extract(sourceZip: string, targetFoder: string) {
+  return new Promise((resolve, reject) => {
+    extractzip(sourceZip, {dir: targetFoder}, err => {
+      if (err) {
+        return reject(err);
+      } else {
+        return resolve(true);
+      }
+    });
+  });
+}
// Copyright (c) Microsoft Corporation. All rights reserved.
// Licensed under the MIT License.

'use strict';

import * as os from 'os';
import * as vscode from 'vscode';
import * as fs from 'fs-plus';
import * as path from 'path';
import * as crypto from 'crypto';

import request = require('request-promise');
import {FileNames, ConfigKey} from '../constants';
import {TelemetryContext} from '../telemetry';
import {DigitalTwinConstants, CodeGenConstants, DigitalTwinFileNames} from './DigitalTwinConstants';
import {CodeGenProjectType, DeviceConnectionType, PnpLanguage} from './DigitalTwinCodeGen/Interfaces/CodeGenerator';
import {AnsiCCodeGeneratorFactory} from './DigitalTwinCodeGen/AnsiCCodeGeneratorFactory';
import {ConfigHandler} from '../configHandler';
import extractzip = require('extract-zip');
import * as utils from '../utils';
import {DigitalTwinMetamodelRepositoryClient} from './DigitalTwinApi/DigitalTwinMetamodelRepositoryClient';
import {DigitalTwinConnectionStringBuilder} from './DigitalTwinApi/DigitalTwinConnectionStringBuilder';
import {PnpProjectType, PnpDeviceConnectionType} from '../Models/Interfaces/ProjectTemplate';

const constants = {
  idName: '@id',
  CodeGenConfigFileName: '.codeGenConfigs',
  defaultAppName: 'iot_application'
};

interface CodeGeneratorDownloadLocation {
  win32Md5: string;
  win32PackageUrl: string;
  macOSMd5: string;
  macOSPackageUrl: string;
  ubuntuMd5: string;
  ubuntuPackageUrl: string;
}

interface InterfaceInfo {
  urnId: string;
  path: string;
}

interface CodeGeneratorConfigItem {
  codeGeneratorVersion: string;
  iotWorkbenchMinimalVersion: string;
  codeGeneratorLocation: CodeGeneratorDownloadLocation;
}

interface CodeGeneratorConfig {
  codeGeneratorConfigItems: CodeGeneratorConfigItem[];
}

interface CodeGenExecutionItem {
  capabilityModelPath: string;  // relative path of the capability model file
  projectName: string;
  languageLabel: string;
  codeGenProjectType: CodeGenProjectType;
  deviceConnectionType: DeviceConnectionType;
}

interface CodeGenExecutions {
  codeGenExecutionItems: CodeGenExecutionItem[];
}

export class CodeGenerateCore {
  async GenerateDeviceCodeStub(
      context: vscode.ExtensionContext, channel: vscode.OutputChannel,
      telemetryContext: TelemetryContext): Promise<boolean> {
    const upgradestate: boolean =
        await this.UpgradeCodeGenerator(context, channel);
    channel.show();
    if (!upgradestate) {
      channel.appendLine(`${
          DigitalTwinConstants
              .dtPrefix} Unable to upgrade the Code Generator to the latest version.\r\n Trying to use the existing version.`);
    }

    // Step 1: Choose capability model
    const interfaceItems: InterfaceInfo[] = [];
    const capabilityModelFileSelection =
        await this.SelectCapabilityFile(interfaceItems);
    if (capabilityModelFileSelection === undefined) {
      channel.show();
      channel.appendLine(`Fail to select capability model file.`);
      return false;
    }
    const capbilityModelFileName = capabilityModelFileSelection.label;
    const selectedFilePath = path.join(
        capabilityModelFileSelection.description as string,
        capbilityModelFileName);

<<<<<<< HEAD
    // Step 2: Select the folder for code gen
    const folderPath = await this.SelectFolderPath(channel);
=======
    const fileSelection = await vscode.window.showQuickPick(metamodelItems, {
      ignoreFocusOut: true,
      matchOnDescription: true,
      matchOnDetail: true,
      placeHolder:
          `Select a ${DigitalTwinConstants.productName} capability model file`
    });

    if (!fileSelection) {
      return false;
    }

    const capbilityModelFileName = fileSelection.label;
    const selectedFilePath =
        path.join(fileSelection.description as string, capbilityModelFileName);
    const relativePath = path.relative(rootPath, selectedFilePath);

    const codeGenConfigPath = path.join(
        rootPath, FileNames.vscodeSettingsFolderName,
        constants.CodeGenConfigFileName);

    let codeGenExecutionItem: CodeGenExecutionItem|undefined;
    if (fs.existsSync(codeGenConfigPath)) {
      try {
        const codeGenExecutions: CodeGenExecutions =
            JSON.parse(fs.readFileSync(codeGenConfigPath, 'utf8'));
        if (codeGenExecutions) {
          codeGenExecutionItem = codeGenExecutions.codeGenExecutionItems.find(
              item => item.capabilityModelPath === relativePath);
        }
      } catch {
        // just skip this if read file failed.
      }
    }

    if (codeGenExecutionItem) {
      const regenOptions: vscode.QuickPickItem[] = [];
      // select the target of the code stub
      regenOptions.push(
          {
            label: `Re-generate code for ${codeGenExecutionItem.projectName}`,
            description: ''
          },
          {label: 'Create new project', description: ''});
>>>>>>> 92f2466b

      const regenSelection = await vscode.window.showQuickPick(
          regenOptions,
          {ignoreFocusOut: true, placeHolder: 'Please select an option:'});

      if (!regenSelection) {
        return false;
      }

      if (regenSelection.label !== 'Create new project') {
        // Regen code
        const executionResult = await this.GenerateDeviceCodeCore(
            rootPath, codeGenExecutionItem, context, channel, telemetryContext);
        return executionResult;
      }
    }

    let counter = 0;
    const appName = constants.defaultAppName;
    let candidateName = appName;
    while (true) {
      const appPath = path.join(rootPath, candidateName);
      const appPathExists = fs.isDirectorySync(appPath);
      if (!appPathExists) {
        break;
      }

      counter++;
      candidateName = `${appName}_${counter}`;
    }

    // select the application name for code gen
    const codeGenProjectName = await vscode.window.showInputBox({
      value: candidateName,
      prompt: 'Please specify the project name.',
      ignoreFocusOut: true,
      validateInput: (applicationName: string) => {
        if (!/^([a-z0-9_]|[a-z0-9_][-a-z0-9_.]*[a-z0-9_])(\.ino)?$/i.test(
                applicationName)) {
          return 'Project name can only contain letters, numbers, "-" and ".", and cannot start or end with "-" or ".".';
        }

        const projectPath = path.join(rootPath, applicationName);
        if (fs.isDirectorySync(projectPath)) {
          return `${projectPath} exists, please choose another name.`;
        }
        return;
      }
    });

    if (!codeGenProjectName) {
      return false;
    }

<<<<<<< HEAD
    // Step 3: Select code gen language
    languageItems.push({label: PnpLanguage.ANSIC, description: ''});
=======
    const folderPath = path.join(rootPath, codeGenProjectName);
    utils.mkdirRecursivelySync(folderPath);
    channel.appendLine(`${DigitalTwinConstants.dtPrefix} Folder ${
        folderPath} is selected for the generated code.`);

    const languageItems: vscode.QuickPickItem[] = [];
    // select the target of the code stub
    languageItems.push({label: 'ANSI C', description: ''});
>>>>>>> 92f2466b

    const languageSelection = await vscode.window.showQuickPick(
        languageItems,
        {ignoreFocusOut: true, placeHolder: 'Please select a language:'});

    if (!languageSelection) {
      return false;
    }

<<<<<<< HEAD
    const capabilityModelDestPath =
        path.join(folderPath, capbilityModelFileName);
    if (languageSelection.label === 'Use previous setting') {
      fs.copyFileSync(selectedFilePath, capabilityModelDestPath);
      const executionResult = await this.GenerateDeviceCodeCore(
          capabilityModelDestPath, folderPath, exitingCodeGenInfo, context,
          channel, telemetryContext);
      return executionResult;
    }

    // Step 4: Select project type
    const codeGenProjectType = await this.SelectProjectType(context);
    if (codeGenProjectType === undefined) {
      channel.show();
      channel.appendLine(`Fail to select code gen project type.`);
=======
    let targetItems: vscode.QuickPickItem[]|null = null;

    if (languageSelection.label === 'ANSI C') {
      targetItems = [
        {
          label: 'CMake Project',
          detail:
              'Generate device agnostic standard ANSI C code to integrate into existing device project.'
        },
        {
          label: 'Visual Studio Project',
          detail:
              'Generate device agnostic standard ANSI C code for Visual Studio project.'
        },
        {
          label: 'MXChip IoT DevKit Project',
          detail: 'Generate Arduino project for MXChip IoT DevKit'
        }
      ];
    }

    if (!targetItems) {
>>>>>>> 92f2466b
      return false;
    }

    // Step 5: Select device connection type
    const connectionType = await this.SelectConnectionType(context, channel);
    if (connectionType === undefined) {
      channel.appendLine(`Fail to select code gen connection type.`);
      return false;
    }

<<<<<<< HEAD
    fs.copyFileSync(selectedFilePath, capabilityModelDestPath);
=======
    if (deviceConnectionSelection.label ===
        deviceConnectionConstants.connectionStringLabel) {
      connectionType = DeviceConnectionType.DeviceConnectionString;
    } else if (
        deviceConnectionSelection.label ===
        deviceConnectionConstants.iotcSasKeyLabel) {
      connectionType = DeviceConnectionType.IoTCSasKey;
    }
>>>>>>> 92f2466b

    // Parse the cabability model
    const capabilityModel =
        JSON.parse(fs.readFileSync(selectedFilePath, 'utf8'));

    const implementedInterfaces = capabilityModel['implements'];

    for (const interfaceItem of implementedInterfaces) {
      const schema = interfaceItem.schema;
      if (typeof schema === 'string') {
        // normal interface, check the interface file offline and online
        const item = interfaceItems.find(item => item.urnId === schema);
        if (!item) {
          const result =
              await this.DownloadInterfaceFile(schema, rootPath, channel);
          if (!result) {
            const message = `Unable to get the interface with Id ${
                schema} online. Please make sure the file exists in server.`;
            channel.appendLine(`${DigitalTwinConstants.dtPrefix} ${message}`);
            vscode.window.showWarningMessage(message);
            return false;
          }
        }
      }
    }

    const codeGenExecutionInfo: CodeGenExecutionItem = {
      capabilityModelPath: relativePath,
      projectName: codeGenProjectName,
      languageLabel: 'ANSI C',
      codeGenProjectType,
      deviceConnectionType: connectionType
    };

    try {
      if (fs.existsSync(codeGenConfigPath)) {
        const codeGenExecutions: CodeGenExecutions =
            JSON.parse(fs.readFileSync(codeGenConfigPath, 'utf8'));

        if (codeGenExecutions) {
          codeGenExecutions.codeGenExecutionItems =
              codeGenExecutions.codeGenExecutionItems.filter(
                  item => item.capabilityModelPath !== relativePath);
          codeGenExecutions.codeGenExecutionItems.push(codeGenExecutionInfo);
          fs.writeFileSync(
              codeGenConfigPath, JSON.stringify(codeGenExecutions, null, 4));
        }
      } else {
        const codeGenExecutions:
            CodeGenExecutions = {codeGenExecutionItems: [codeGenExecutionInfo]};
        fs.writeFileSync(
            codeGenConfigPath, JSON.stringify(codeGenExecutions, null, 4));
      }
    } catch {
      // save config failure should not impact code gen.
    }

    const executionResult = await this.GenerateDeviceCodeCore(
        rootPath, codeGenExecutionInfo, context, channel, telemetryContext);

    return executionResult;
  }

  async GenerateDeviceCodeCore(
      rootPath: string, codeGenExecutionInfo: CodeGenExecutionItem,
      context: vscode.ExtensionContext, channel: vscode.OutputChannel,
      telemetryContext: TelemetryContext): Promise<boolean> {
    // We only support Ansi C
    const codeGenFactory =
        new AnsiCCodeGeneratorFactory(context, channel, telemetryContext);

    const codeGenerator = codeGenFactory.CreateCodeGeneratorImpl(
        codeGenExecutionInfo.codeGenProjectType,
        codeGenExecutionInfo.deviceConnectionType);
    if (!codeGenerator) {
      return false;
    }

    // Parse capabilityModel name from id
    const capabilityModel = JSON.parse(fs.readFileSync(
        path.join(rootPath, codeGenExecutionInfo.capabilityModelPath), 'utf8'));
    const fileName = path.basename(codeGenExecutionInfo.capabilityModelPath);

    const capabilityModelId = capabilityModel['@id'];
    const capabilityModelIdStrings = capabilityModelId.split(':');
    const capabilityModelName =
        capabilityModelIdStrings[capabilityModelIdStrings.length - 2];

    await vscode.window.withProgress(
        {
          location: vscode.ProgressLocation.Notification,
          title: `Generate code stub for ${capabilityModelName} ...`
        },
        async () => {
          const result = await codeGenerator.GenerateCode(
              path.join(rootPath, codeGenExecutionInfo.projectName),
              path.join(rootPath, codeGenExecutionInfo.capabilityModelPath),
              capabilityModelName, rootPath);
          if (result) {
            vscode.window.showInformationMessage(
                `Generate code stub for ${capabilityModelName} completed`);
          }
        });
    return true;
  }

  async SelectConnectionType(
      context: vscode.ExtensionContext,
      channel: vscode.OutputChannel): Promise<DeviceConnectionType|undefined> {
    const deviceConnectionListPath = context.asAbsolutePath(path.join(
        FileNames.resourcesFolderName, FileNames.templatesFolderName,
        DigitalTwinFileNames.digitalTwinTemplateFolderName,
        DigitalTwinFileNames.deviceConnectionListFileName));
    const deviceConnectionListJson =
        JSON.parse(fs.readFileSync(deviceConnectionListPath, 'utf8'));
    if (!deviceConnectionListJson) {
      throw new Error('Internal error. Unable to load device connection list.');
    }

    const deviceConnectionList: vscode.QuickPickItem[] = [];
    deviceConnectionListJson.connectionType.forEach(
        (element: PnpDeviceConnectionType) => {
          deviceConnectionList.push(
              {label: element.name, detail: element.detail});
        });

    const deviceConnectionSelection =
        await vscode.window.showQuickPick(deviceConnectionList, {
          ignoreFocusOut: true,
          placeHolder:
              'Please specify how will the device connect to Azure IoT?'
        });

    if (!deviceConnectionSelection) {
      return;
    }

    const deviceConnection = deviceConnectionListJson.connectionType.find(
        (connectionType: PnpDeviceConnectionType) => {
          return connectionType.name === deviceConnectionSelection.label;
        });

    const connectionType: DeviceConnectionType = (DeviceConnectionType)
        [deviceConnection.type as keyof typeof DeviceConnectionType];

    return connectionType;
  }

  async SelectFolderPath(channel: vscode.OutputChannel): Promise<string> {
    const folderPath = await utils.selectWorkspaceItem(
        'Please select a folder to contain your generated code:', {
          canSelectFiles: false,
          canSelectFolders: true,
          canSelectMany: false,
          defaultUri: vscode.workspace.workspaceFolders &&
                  vscode.workspace.workspaceFolders.length > 0 ?
              vscode.workspace.workspaceFolders[0].uri :
              undefined,
          openLabel: 'Select'
        });

    if (!folderPath) {
      throw new Error('User cancelled folder selection.');
    }

    channel.appendLine(`${DigitalTwinConstants.dtPrefix} Folder ${
        folderPath} is selected for the generated code.`);

    return folderPath;
  }

  async SelectProjectType(context: vscode.ExtensionContext):
      Promise<CodeGenProjectType|undefined> {
    const projectTypeListPath = context.asAbsolutePath(path.join(
        FileNames.resourcesFolderName, FileNames.templatesFolderName,
        DigitalTwinFileNames.digitalTwinTemplateFolderName,
        DigitalTwinFileNames.projectTypeListFileName));
    const projectTypeListJson =
        JSON.parse(fs.readFileSync(projectTypeListPath, 'utf8'));
    if (!projectTypeListJson) {
      throw new Error('Internal error. Unable to load project type list.');
    }

    const result = projectTypeListJson.projectType.filter(
        (projectType: PnpProjectType) => {
          return projectType.language === PnpLanguage.ANSIC;
        });

    const projectTypeList: vscode.QuickPickItem[] = [];
    result.forEach((element: PnpProjectType) => {
      projectTypeList.push({label: element.name, detail: element.detail});
    });

    if (!projectTypeList) {
      return;
    }

    const projectTypeSelection = await vscode.window.showQuickPick(
        projectTypeList,
        {ignoreFocusOut: true, placeHolder: 'Please select a target:'});

    if (!projectTypeSelection) {
      return;
    }

    const projectType =
        projectTypeListJson.projectType.find((projectType: PnpProjectType) => {
          return projectType.name === projectTypeSelection.label;
        });

    const codeGenProjectType: CodeGenProjectType = (CodeGenProjectType)
        [projectType.type as keyof typeof CodeGenProjectType];

    return codeGenProjectType;
  }

  async SelectCapabilityFile(interfaceItems: InterfaceInfo[]):
      Promise<vscode.QuickPickItem|undefined> {
    if (!vscode.workspace.workspaceFolders) {
      return;
    }

    const rootPath = vscode.workspace.workspaceFolders[0].uri.fsPath;
    if (!rootPath) {
      const message =
          'Unable to find the folder for device model files. Please select a folder first';
      vscode.window.showWarningMessage(message);
      return;
    }

    // list all capability models from device model folder for selection.
    const metamodelItems: vscode.QuickPickItem[] = [];

    const fileList = fs.listTreeSync(rootPath);
    if (fileList && fileList.length > 0) {
      fileList.forEach((filePath: string) => {
        if (!fs.isDirectorySync(filePath)) {
          const fileName = path.basename(filePath);
          if (fileName.endsWith(DigitalTwinConstants.capabilityModelSuffix)) {
            metamodelItems.push(
                {label: fileName, description: path.dirname(filePath)});
          } else if (fileName.endsWith(DigitalTwinConstants.interfaceSuffix)) {
            let urnId;
            try {
              const fileJson = JSON.parse(fs.readFileSync(filePath, 'utf8'));
              urnId = fileJson[constants.idName];
            } catch {
            }
            if (urnId) interfaceItems.push({path: filePath, urnId});
          }
        }
      });
    }

    if (metamodelItems.length === 0) {
      const message =
          'Unable to find capability model files in the folder. Please open a folder that contains capability model files.';
      vscode.window.showWarningMessage(message);
      return;
    }

    const fileSelection = await vscode.window.showQuickPick(metamodelItems, {
      ignoreFocusOut: true,
      matchOnDescription: true,
      matchOnDetail: true,
      placeHolder:
          `Select a ${DigitalTwinConstants.productName} capability model file`
    });

    if (!fileSelection) {
      return;
    }

    return fileSelection;
  }

  async DownloadInterfaceFile(
      urnId: string, targetFolder: string,
      channel: vscode.OutputChannel): Promise<boolean> {
    const fileName =
        utils.generateInterfaceFileNameFromUrnId(urnId, targetFolder);
    // Get the connection string of the IoT Plug and Play repo
    let connectionString =
        ConfigHandler.get<string>(ConfigKey.modelRepositoryKeyName);

    if (!connectionString) {
      const option: vscode.InputBoxOptions = {
        value: DigitalTwinConstants.repoConnectionStringTemplate,
        prompt:
            `Please input the connection string to access the model repository.`,
        ignoreFocusOut: true
      };

      connectionString = await vscode.window.showInputBox(option);
    }
    if (!connectionString) {
      return false;
    } else {
      // Save connection string info
      await ConfigHandler.update(
          ConfigKey.modelRepositoryKeyName, connectionString,
          vscode.ConfigurationTarget.Global);
      // Try to download interface file from private repo
      const dtMetamodelRepositoryClient =
          new DigitalTwinMetamodelRepositoryClient(connectionString);
      const builder =
          DigitalTwinConnectionStringBuilder.Create(connectionString);
      const repositoryId = builder.RepositoryIdValue;

      // Try to download interface file from private repo
      try {
        const fileMetaData =
            await dtMetamodelRepositoryClient.GetInterfaceAsync(
                urnId, repositoryId, true);
        if (fileMetaData) {
          fs.writeFileSync(
              path.join(targetFolder, fileName),
              JSON.stringify(fileMetaData.content, null, 4));
          channel.appendLine(
              `${DigitalTwinConstants.dtPrefix} Download interface with id ${
                  urnId}, name: ${fileName} into ${targetFolder} completed.`);
          return true;
        }
      } catch (error) {
        // Do nothing. Try to download the interface from global repo
        channel.appendLine(`${
            DigitalTwinConstants.dtPrefix} Unable to get interface with id ${
            urnId} from organizational Model Repository, try global repository instead.`);
      }

      // Try to download interface file from public repo
      try {
        const fileMetaData =
            await dtMetamodelRepositoryClient.GetInterfaceAsync(
                urnId, undefined, true);
        if (fileMetaData) {
          fs.writeFileSync(
              path.join(targetFolder, fileName),
              JSON.stringify(fileMetaData.content, null, 4));
          channel.appendLine(
              `${DigitalTwinConstants.dtPrefix} Download interface with id ${
                  urnId}, name: ${fileName} from global repository into ${
                  targetFolder} completed.`);
          return true;
        }
      } catch (error) {
        channel.appendLine(
            `${DigitalTwinConstants.dtPrefix} Unable to get interface with id ${
                urnId} from global Model Repository. errorcode: ${error.code}`);
      }
    }
    return false;
  }

  async UpgradeCodeGenerator(
      context: vscode.ExtensionContext,
      channel: vscode.OutputChannel): Promise<boolean> {
    channel.show();

    const extensionPackage = require(context.asAbsolutePath('./package.json'));
    const extensionVersion = extensionPackage.version;

    // download the config file for code generator
    const options: request.OptionsWithUri = {
      method: 'GET',
      uri: extensionPackage.codeGenConfigUrl,
      encoding: 'utf8',
      json: true
    };

    let targetConfigItem: CodeGeneratorConfigItem|null = null;

    const codeGenConfig: CodeGeneratorConfig = await request(options).promise();
    if (codeGenConfig) {
      codeGenConfig.codeGeneratorConfigItems.sort(
          (configItem1, configItem2) => {
            return compareVersion(
                configItem2.codeGeneratorVersion,
                configItem1.codeGeneratorVersion);  // reverse order
          });

      // if this is a RC build, always use the latest version of code generator.
      if (!/^[0-9]+\.[0-9]+\.[0-9]+$/.test(extensionVersion)) {
        targetConfigItem = codeGenConfig.codeGeneratorConfigItems[0];
      } else {
        for (const item of codeGenConfig.codeGeneratorConfigItems) {
          if (compareVersion(
                  extensionVersion, item.iotWorkbenchMinimalVersion) >= 0) {
            targetConfigItem = item;
            break;
          }
        }
      }
    }

    if (!targetConfigItem) {
      channel.appendLine(`Unable to get the updated version the ${
          DigitalTwinConstants.productName} Code Generator.`);
      return false;
    }

    // detect version for upgrade
    let needUpgrade = false;
    const platform = os.platform();
    const homeDir = os.homedir();

    const codeGenCommandPath =
        path.join(homeDir, CodeGenConstants.codeGeneratorToolPath);

    // Can we find the target dir for Code Generator?
    if (!fs.isDirectorySync(codeGenCommandPath)) {
      needUpgrade = true;
    } else {
      // Then check the version
      const currentVersion =
          ConfigHandler.get<string>(ConfigKey.codeGeneratorVersion);
      if (!currentVersion ||
          compareVersion(
              targetConfigItem.codeGeneratorVersion, currentVersion) > 0) {
        needUpgrade = true;
      }
    }

    if (needUpgrade) {
      await vscode.window.withProgress(
          {
            location: vscode.ProgressLocation.Notification,
            title:
                `Upgrading  ${DigitalTwinConstants.productName} Code Generator...`
          },
          async () => {
            channel.appendLine(`Start upgrading ${
                DigitalTwinConstants.productName} Code Generator...`);

            const configItem = targetConfigItem as CodeGeneratorConfigItem;
            let downloadOption: request.OptionsWithUri;
            let md5value: string;
            if (platform === 'win32') {
              downloadOption = {
                method: 'GET',
                uri: configItem.codeGeneratorLocation.win32PackageUrl,
                encoding: null  // Binary data
              };
              md5value = configItem.codeGeneratorLocation.win32Md5;
            } else if (platform === 'darwin') {
              downloadOption = {
                method: 'GET',
                uri: configItem.codeGeneratorLocation.macOSPackageUrl,
                encoding: null  // Binary data
              };
              md5value = configItem.codeGeneratorLocation.macOSMd5;
            } else {
              downloadOption = {
                method: 'GET',
                uri: configItem.codeGeneratorLocation.ubuntuPackageUrl,
                encoding: null  // Binary data
              };
              md5value = configItem.codeGeneratorLocation.ubuntuMd5;
            }

            const loading = setInterval(() => {
              channel.append('.');
            }, 1000);

            try {
              channel.appendLine(`Step 1: Downloading package for ${
                  DigitalTwinConstants.productName} Code Generator...`);
              const zipData = await request(downloadOption).promise();
              const tempPath =
                  path.join(os.tmpdir(), FileNames.iotworkbenchTempFolder);
              const filePath = path.join(tempPath, `${md5value}.zip`);
              fs.writeFileSync(filePath, zipData);
              clearInterval(loading);
              channel.appendLine('Download complete');

              // Validate hash code
              channel.appendLine(
                  'Step 2: Validating hash code for the package...');

              const hashvalue = await fileHash(filePath);
              if (hashvalue !== md5value) {
                throw new Error('Validating hash code failed.');
              } else {
                channel.appendLine('Validating hash code successfully.');
              }

              channel.appendLine(`Step 3: Extracting Azure IoT ${
                  DigitalTwinConstants.productName} Code Generator.`);

              await extract(filePath, codeGenCommandPath);
              channel.appendLine(`${
                  DigitalTwinConstants
                      .productName} Code Generator updated successfully.`);
              await ConfigHandler.update(
                  ConfigKey.codeGeneratorVersion,
                  configItem.codeGeneratorVersion,
                  vscode.ConfigurationTarget.Global);
            } catch (error) {
              clearInterval(loading);
              channel.appendLine('');
              throw error;
            }
          });
      vscode.window.showInformationMessage(`${
          DigitalTwinConstants
              .productName} Code Generator updated successfully`);
    }
    // No need to upgrade
    return true;
  }
}

function compareVersion(verion1: string, verion2: string) {
  const ver1 = verion1.split('.');
  const ver2 = verion2.split('.');
  let i = 0;
  let v1: number, v2: number;

  /* default is 0, version format should be 1.1.0 */
  while (i < 3) {
    v1 = Number(ver1[i]);
    v2 = Number(ver2[i]);
    if (v1 > v2) return 1;
    if (v1 < v2) return -1;
    i++;
  }
  return 0;
}

async function fileHash(filename: string, algorithm = 'md5') {
  const hash = crypto.createHash(algorithm);
  const input = fs.createReadStream(filename);
  let hashvalue = '';
  return new Promise((resolve, reject) => {
    input.on('readable', () => {
      const data = input.read();
      if (data) {
        hash.update(data);
      }
    });
    input.on('error', reject);
    input.on('end', () => {
      hashvalue = hash.digest('hex');
      return resolve(hashvalue);
    });
  });
}

async function extract(sourceZip: string, targetFoder: string) {
  return new Promise((resolve, reject) => {
    extractzip(sourceZip, {dir: targetFoder}, err => {
      if (err) {
        return reject(err);
      } else {
        return resolve(true);
      }
    });
  });
}
<|MERGE_RESOLUTION|>--- conflicted
+++ resolved
@@ -1,839 +1,707 @@
-// Copyright (c) Microsoft Corporation. All rights reserved.
-// Licensed under the MIT License.
-
-'use strict';
-
-import * as os from 'os';
-import * as vscode from 'vscode';
-import * as fs from 'fs-plus';
-import * as path from 'path';
-import * as crypto from 'crypto';
-
-import request = require('request-promise');
-import {FileNames, ConfigKey} from '../constants';
-import {TelemetryContext} from '../telemetry';
-import {DigitalTwinConstants, CodeGenConstants, DigitalTwinFileNames} from './DigitalTwinConstants';
-import {CodeGenProjectType, DeviceConnectionType, PnpLanguage} from './DigitalTwinCodeGen/Interfaces/CodeGenerator';
-import {AnsiCCodeGeneratorFactory} from './DigitalTwinCodeGen/AnsiCCodeGeneratorFactory';
-import {ConfigHandler} from '../configHandler';
-import extractzip = require('extract-zip');
-import * as utils from '../utils';
-import {DigitalTwinMetamodelRepositoryClient} from './DigitalTwinApi/DigitalTwinMetamodelRepositoryClient';
-import {DigitalTwinConnectionStringBuilder} from './DigitalTwinApi/DigitalTwinConnectionStringBuilder';
-import {PnpProjectType, PnpDeviceConnectionType} from '../Models/Interfaces/ProjectTemplate';
-
-const constants = {
-  idName: '@id',
-  CodeGenConfigFileName: '.codeGenConfigs',
-  defaultAppName: 'iot_application'
-};
-
-interface CodeGeneratorDownloadLocation {
-  win32Md5: string;
-  win32PackageUrl: string;
-  macOSMd5: string;
-  macOSPackageUrl: string;
-  ubuntuMd5: string;
-  ubuntuPackageUrl: string;
-}
-
-interface InterfaceInfo {
-  urnId: string;
-  path: string;
-}
-
-interface CodeGeneratorConfigItem {
-  codeGeneratorVersion: string;
-  iotWorkbenchMinimalVersion: string;
-  codeGeneratorLocation: CodeGeneratorDownloadLocation;
-}
-
-interface CodeGeneratorConfig {
-  codeGeneratorConfigItems: CodeGeneratorConfigItem[];
-}
-
-interface CodeGenExecutionItem {
-  capabilityModelPath: string;  // relative path of the capability model file
-  projectName: string;
-  languageLabel: string;
-  codeGenProjectType: CodeGenProjectType;
-  deviceConnectionType: DeviceConnectionType;
-}
-
-interface CodeGenExecutions {
-  codeGenExecutionItems: CodeGenExecutionItem[];
-}
-
-export class CodeGenerateCore {
-  async GenerateDeviceCodeStub(
-      context: vscode.ExtensionContext, channel: vscode.OutputChannel,
-      telemetryContext: TelemetryContext): Promise<boolean> {
-    const upgradestate: boolean =
-        await this.UpgradeCodeGenerator(context, channel);
-    channel.show();
-    if (!upgradestate) {
-      channel.appendLine(`${
-          DigitalTwinConstants
-              .dtPrefix} Unable to upgrade the Code Generator to the latest version.\r\n Trying to use the existing version.`);
-    }
-
-    // Step 1: Choose capability model
-    const interfaceItems: InterfaceInfo[] = [];
-    const capabilityModelFileSelection =
-        await this.SelectCapabilityFile(interfaceItems);
-    if (capabilityModelFileSelection === undefined) {
-      channel.show();
-      channel.appendLine(`Fail to select capability model file.`);
-      return false;
-    }
-    const capbilityModelFileName = capabilityModelFileSelection.label;
-    const selectedFilePath = path.join(
-        capabilityModelFileSelection.description as string,
-        capbilityModelFileName);
-
-<<<<<<< HEAD
-    // Step 2: Select the folder for code gen
-    const folderPath = await this.SelectFolderPath(channel);
-=======
-    const fileSelection = await vscode.window.showQuickPick(metamodelItems, {
-      ignoreFocusOut: true,
-      matchOnDescription: true,
-      matchOnDetail: true,
-      placeHolder:
-          `Select a ${DigitalTwinConstants.productName} capability model file`
-    });
-
-    if (!fileSelection) {
-      return false;
-    }
-
-    const capbilityModelFileName = fileSelection.label;
-    const selectedFilePath =
-        path.join(fileSelection.description as string, capbilityModelFileName);
-    const relativePath = path.relative(rootPath, selectedFilePath);
-
-    const codeGenConfigPath = path.join(
-        rootPath, FileNames.vscodeSettingsFolderName,
-        constants.CodeGenConfigFileName);
-
-    let codeGenExecutionItem: CodeGenExecutionItem|undefined;
-    if (fs.existsSync(codeGenConfigPath)) {
-      try {
-        const codeGenExecutions: CodeGenExecutions =
-            JSON.parse(fs.readFileSync(codeGenConfigPath, 'utf8'));
-        if (codeGenExecutions) {
-          codeGenExecutionItem = codeGenExecutions.codeGenExecutionItems.find(
-              item => item.capabilityModelPath === relativePath);
-        }
-      } catch {
-        // just skip this if read file failed.
-      }
-    }
-
-    if (codeGenExecutionItem) {
-      const regenOptions: vscode.QuickPickItem[] = [];
-      // select the target of the code stub
-      regenOptions.push(
-          {
-            label: `Re-generate code for ${codeGenExecutionItem.projectName}`,
-            description: ''
-          },
-          {label: 'Create new project', description: ''});
->>>>>>> 92f2466b
-
-      const regenSelection = await vscode.window.showQuickPick(
-          regenOptions,
-          {ignoreFocusOut: true, placeHolder: 'Please select an option:'});
-
-      if (!regenSelection) {
-        return false;
-      }
-
-      if (regenSelection.label !== 'Create new project') {
-        // Regen code
-        const executionResult = await this.GenerateDeviceCodeCore(
-            rootPath, codeGenExecutionItem, context, channel, telemetryContext);
-        return executionResult;
-      }
-    }
-
-    let counter = 0;
-    const appName = constants.defaultAppName;
-    let candidateName = appName;
-    while (true) {
-      const appPath = path.join(rootPath, candidateName);
-      const appPathExists = fs.isDirectorySync(appPath);
-      if (!appPathExists) {
-        break;
-      }
-
-      counter++;
-      candidateName = `${appName}_${counter}`;
-    }
-
-    // select the application name for code gen
-    const codeGenProjectName = await vscode.window.showInputBox({
-      value: candidateName,
-      prompt: 'Please specify the project name.',
-      ignoreFocusOut: true,
-      validateInput: (applicationName: string) => {
-        if (!/^([a-z0-9_]|[a-z0-9_][-a-z0-9_.]*[a-z0-9_])(\.ino)?$/i.test(
-                applicationName)) {
-          return 'Project name can only contain letters, numbers, "-" and ".", and cannot start or end with "-" or ".".';
-        }
-
-        const projectPath = path.join(rootPath, applicationName);
-        if (fs.isDirectorySync(projectPath)) {
-          return `${projectPath} exists, please choose another name.`;
-        }
-        return;
-      }
-    });
-
-    if (!codeGenProjectName) {
-      return false;
-    }
-
-<<<<<<< HEAD
-    // Step 3: Select code gen language
-    languageItems.push({label: PnpLanguage.ANSIC, description: ''});
-=======
-    const folderPath = path.join(rootPath, codeGenProjectName);
-    utils.mkdirRecursivelySync(folderPath);
-    channel.appendLine(`${DigitalTwinConstants.dtPrefix} Folder ${
-        folderPath} is selected for the generated code.`);
-
-    const languageItems: vscode.QuickPickItem[] = [];
-    // select the target of the code stub
-    languageItems.push({label: 'ANSI C', description: ''});
->>>>>>> 92f2466b
-
-    const languageSelection = await vscode.window.showQuickPick(
-        languageItems,
-        {ignoreFocusOut: true, placeHolder: 'Please select a language:'});
-
-    if (!languageSelection) {
-      return false;
-    }
-
-<<<<<<< HEAD
-    const capabilityModelDestPath =
-        path.join(folderPath, capbilityModelFileName);
-    if (languageSelection.label === 'Use previous setting') {
-      fs.copyFileSync(selectedFilePath, capabilityModelDestPath);
-      const executionResult = await this.GenerateDeviceCodeCore(
-          capabilityModelDestPath, folderPath, exitingCodeGenInfo, context,
-          channel, telemetryContext);
-      return executionResult;
-    }
-
-    // Step 4: Select project type
-    const codeGenProjectType = await this.SelectProjectType(context);
-    if (codeGenProjectType === undefined) {
-      channel.show();
-      channel.appendLine(`Fail to select code gen project type.`);
-=======
-    let targetItems: vscode.QuickPickItem[]|null = null;
-
-    if (languageSelection.label === 'ANSI C') {
-      targetItems = [
-        {
-          label: 'CMake Project',
-          detail:
-              'Generate device agnostic standard ANSI C code to integrate into existing device project.'
-        },
-        {
-          label: 'Visual Studio Project',
-          detail:
-              'Generate device agnostic standard ANSI C code for Visual Studio project.'
-        },
-        {
-          label: 'MXChip IoT DevKit Project',
-          detail: 'Generate Arduino project for MXChip IoT DevKit'
-        }
-      ];
-    }
-
-    if (!targetItems) {
->>>>>>> 92f2466b
-      return false;
-    }
-
-    // Step 5: Select device connection type
-    const connectionType = await this.SelectConnectionType(context, channel);
-    if (connectionType === undefined) {
-      channel.appendLine(`Fail to select code gen connection type.`);
-      return false;
-    }
-
-<<<<<<< HEAD
-    fs.copyFileSync(selectedFilePath, capabilityModelDestPath);
-=======
-    if (deviceConnectionSelection.label ===
-        deviceConnectionConstants.connectionStringLabel) {
-      connectionType = DeviceConnectionType.DeviceConnectionString;
-    } else if (
-        deviceConnectionSelection.label ===
-        deviceConnectionConstants.iotcSasKeyLabel) {
-      connectionType = DeviceConnectionType.IoTCSasKey;
-    }
->>>>>>> 92f2466b
-
-    // Parse the cabability model
-    const capabilityModel =
-        JSON.parse(fs.readFileSync(selectedFilePath, 'utf8'));
-
-    const implementedInterfaces = capabilityModel['implements'];
-
-    for (const interfaceItem of implementedInterfaces) {
-      const schema = interfaceItem.schema;
-      if (typeof schema === 'string') {
-        // normal interface, check the interface file offline and online
-        const item = interfaceItems.find(item => item.urnId === schema);
-        if (!item) {
-          const result =
-              await this.DownloadInterfaceFile(schema, rootPath, channel);
-          if (!result) {
-            const message = `Unable to get the interface with Id ${
-                schema} online. Please make sure the file exists in server.`;
-            channel.appendLine(`${DigitalTwinConstants.dtPrefix} ${message}`);
-            vscode.window.showWarningMessage(message);
-            return false;
-          }
-        }
-      }
-    }
-
-    const codeGenExecutionInfo: CodeGenExecutionItem = {
-      capabilityModelPath: relativePath,
-      projectName: codeGenProjectName,
-      languageLabel: 'ANSI C',
-      codeGenProjectType,
-      deviceConnectionType: connectionType
-    };
-
-    try {
-      if (fs.existsSync(codeGenConfigPath)) {
-        const codeGenExecutions: CodeGenExecutions =
-            JSON.parse(fs.readFileSync(codeGenConfigPath, 'utf8'));
-
-        if (codeGenExecutions) {
-          codeGenExecutions.codeGenExecutionItems =
-              codeGenExecutions.codeGenExecutionItems.filter(
-                  item => item.capabilityModelPath !== relativePath);
-          codeGenExecutions.codeGenExecutionItems.push(codeGenExecutionInfo);
-          fs.writeFileSync(
-              codeGenConfigPath, JSON.stringify(codeGenExecutions, null, 4));
-        }
-      } else {
-        const codeGenExecutions:
-            CodeGenExecutions = {codeGenExecutionItems: [codeGenExecutionInfo]};
-        fs.writeFileSync(
-            codeGenConfigPath, JSON.stringify(codeGenExecutions, null, 4));
-      }
-    } catch {
-      // save config failure should not impact code gen.
-    }
-
-    const executionResult = await this.GenerateDeviceCodeCore(
-        rootPath, codeGenExecutionInfo, context, channel, telemetryContext);
-
-    return executionResult;
-  }
-
-  async GenerateDeviceCodeCore(
-      rootPath: string, codeGenExecutionInfo: CodeGenExecutionItem,
-      context: vscode.ExtensionContext, channel: vscode.OutputChannel,
-      telemetryContext: TelemetryContext): Promise<boolean> {
-    // We only support Ansi C
-    const codeGenFactory =
-        new AnsiCCodeGeneratorFactory(context, channel, telemetryContext);
-
-    const codeGenerator = codeGenFactory.CreateCodeGeneratorImpl(
-        codeGenExecutionInfo.codeGenProjectType,
-        codeGenExecutionInfo.deviceConnectionType);
-    if (!codeGenerator) {
-      return false;
-    }
-
-    // Parse capabilityModel name from id
-    const capabilityModel = JSON.parse(fs.readFileSync(
-        path.join(rootPath, codeGenExecutionInfo.capabilityModelPath), 'utf8'));
-    const fileName = path.basename(codeGenExecutionInfo.capabilityModelPath);
-
-    const capabilityModelId = capabilityModel['@id'];
-    const capabilityModelIdStrings = capabilityModelId.split(':');
-    const capabilityModelName =
-        capabilityModelIdStrings[capabilityModelIdStrings.length - 2];
-
-    await vscode.window.withProgress(
-        {
-          location: vscode.ProgressLocation.Notification,
-          title: `Generate code stub for ${capabilityModelName} ...`
-        },
-        async () => {
-          const result = await codeGenerator.GenerateCode(
-              path.join(rootPath, codeGenExecutionInfo.projectName),
-              path.join(rootPath, codeGenExecutionInfo.capabilityModelPath),
-              capabilityModelName, rootPath);
-          if (result) {
-            vscode.window.showInformationMessage(
-                `Generate code stub for ${capabilityModelName} completed`);
-          }
-        });
-    return true;
-  }
-
-  async SelectConnectionType(
-      context: vscode.ExtensionContext,
-      channel: vscode.OutputChannel): Promise<DeviceConnectionType|undefined> {
-    const deviceConnectionListPath = context.asAbsolutePath(path.join(
-        FileNames.resourcesFolderName, FileNames.templatesFolderName,
-        DigitalTwinFileNames.digitalTwinTemplateFolderName,
-        DigitalTwinFileNames.deviceConnectionListFileName));
-    const deviceConnectionListJson =
-        JSON.parse(fs.readFileSync(deviceConnectionListPath, 'utf8'));
-    if (!deviceConnectionListJson) {
-      throw new Error('Internal error. Unable to load device connection list.');
-    }
-
-    const deviceConnectionList: vscode.QuickPickItem[] = [];
-    deviceConnectionListJson.connectionType.forEach(
-        (element: PnpDeviceConnectionType) => {
-          deviceConnectionList.push(
-              {label: element.name, detail: element.detail});
-        });
-
-    const deviceConnectionSelection =
-        await vscode.window.showQuickPick(deviceConnectionList, {
-          ignoreFocusOut: true,
-          placeHolder:
-              'Please specify how will the device connect to Azure IoT?'
-        });
-
-    if (!deviceConnectionSelection) {
-      return;
-    }
-
-    const deviceConnection = deviceConnectionListJson.connectionType.find(
-        (connectionType: PnpDeviceConnectionType) => {
-          return connectionType.name === deviceConnectionSelection.label;
-        });
-
-    const connectionType: DeviceConnectionType = (DeviceConnectionType)
-        [deviceConnection.type as keyof typeof DeviceConnectionType];
-
-    return connectionType;
-  }
-
-  async SelectFolderPath(channel: vscode.OutputChannel): Promise<string> {
-    const folderPath = await utils.selectWorkspaceItem(
-        'Please select a folder to contain your generated code:', {
-          canSelectFiles: false,
-          canSelectFolders: true,
-          canSelectMany: false,
-          defaultUri: vscode.workspace.workspaceFolders &&
-                  vscode.workspace.workspaceFolders.length > 0 ?
-              vscode.workspace.workspaceFolders[0].uri :
-              undefined,
-          openLabel: 'Select'
-        });
-
-    if (!folderPath) {
-      throw new Error('User cancelled folder selection.');
-    }
-
-    channel.appendLine(`${DigitalTwinConstants.dtPrefix} Folder ${
-        folderPath} is selected for the generated code.`);
-
-    return folderPath;
-  }
-
-  async SelectProjectType(context: vscode.ExtensionContext):
-      Promise<CodeGenProjectType|undefined> {
-    const projectTypeListPath = context.asAbsolutePath(path.join(
-        FileNames.resourcesFolderName, FileNames.templatesFolderName,
-        DigitalTwinFileNames.digitalTwinTemplateFolderName,
-        DigitalTwinFileNames.projectTypeListFileName));
-    const projectTypeListJson =
-        JSON.parse(fs.readFileSync(projectTypeListPath, 'utf8'));
-    if (!projectTypeListJson) {
-      throw new Error('Internal error. Unable to load project type list.');
-    }
-
-    const result = projectTypeListJson.projectType.filter(
-        (projectType: PnpProjectType) => {
-          return projectType.language === PnpLanguage.ANSIC;
-        });
-
-    const projectTypeList: vscode.QuickPickItem[] = [];
-    result.forEach((element: PnpProjectType) => {
-      projectTypeList.push({label: element.name, detail: element.detail});
-    });
-
-    if (!projectTypeList) {
-      return;
-    }
-
-    const projectTypeSelection = await vscode.window.showQuickPick(
-        projectTypeList,
-        {ignoreFocusOut: true, placeHolder: 'Please select a target:'});
-
-    if (!projectTypeSelection) {
-      return;
-    }
-
-    const projectType =
-        projectTypeListJson.projectType.find((projectType: PnpProjectType) => {
-          return projectType.name === projectTypeSelection.label;
-        });
-
-    const codeGenProjectType: CodeGenProjectType = (CodeGenProjectType)
-        [projectType.type as keyof typeof CodeGenProjectType];
-
-    return codeGenProjectType;
-  }
-
-  async SelectCapabilityFile(interfaceItems: InterfaceInfo[]):
-      Promise<vscode.QuickPickItem|undefined> {
-    if (!vscode.workspace.workspaceFolders) {
-      return;
-    }
-
-    const rootPath = vscode.workspace.workspaceFolders[0].uri.fsPath;
-    if (!rootPath) {
-      const message =
-          'Unable to find the folder for device model files. Please select a folder first';
-      vscode.window.showWarningMessage(message);
-      return;
-    }
-
-    // list all capability models from device model folder for selection.
-    const metamodelItems: vscode.QuickPickItem[] = [];
-
-    const fileList = fs.listTreeSync(rootPath);
-    if (fileList && fileList.length > 0) {
-      fileList.forEach((filePath: string) => {
-        if (!fs.isDirectorySync(filePath)) {
-          const fileName = path.basename(filePath);
-          if (fileName.endsWith(DigitalTwinConstants.capabilityModelSuffix)) {
-            metamodelItems.push(
-                {label: fileName, description: path.dirname(filePath)});
-          } else if (fileName.endsWith(DigitalTwinConstants.interfaceSuffix)) {
-            let urnId;
-            try {
-              const fileJson = JSON.parse(fs.readFileSync(filePath, 'utf8'));
-              urnId = fileJson[constants.idName];
-            } catch {
-            }
-            if (urnId) interfaceItems.push({path: filePath, urnId});
-          }
-        }
-      });
-    }
-
-    if (metamodelItems.length === 0) {
-      const message =
-          'Unable to find capability model files in the folder. Please open a folder that contains capability model files.';
-      vscode.window.showWarningMessage(message);
-      return;
-    }
-
-    const fileSelection = await vscode.window.showQuickPick(metamodelItems, {
-      ignoreFocusOut: true,
-      matchOnDescription: true,
-      matchOnDetail: true,
-      placeHolder:
-          `Select a ${DigitalTwinConstants.productName} capability model file`
-    });
-
-    if (!fileSelection) {
-      return;
-    }
-
-    return fileSelection;
-  }
-
-  async DownloadInterfaceFile(
-      urnId: string, targetFolder: string,
-      channel: vscode.OutputChannel): Promise<boolean> {
-    const fileName =
-        utils.generateInterfaceFileNameFromUrnId(urnId, targetFolder);
-    // Get the connection string of the IoT Plug and Play repo
-    let connectionString =
-        ConfigHandler.get<string>(ConfigKey.modelRepositoryKeyName);
-
-    if (!connectionString) {
-      const option: vscode.InputBoxOptions = {
-        value: DigitalTwinConstants.repoConnectionStringTemplate,
-        prompt:
-            `Please input the connection string to access the model repository.`,
-        ignoreFocusOut: true
-      };
-
-      connectionString = await vscode.window.showInputBox(option);
-    }
-    if (!connectionString) {
-      return false;
-    } else {
-      // Save connection string info
-      await ConfigHandler.update(
-          ConfigKey.modelRepositoryKeyName, connectionString,
-          vscode.ConfigurationTarget.Global);
-      // Try to download interface file from private repo
-      const dtMetamodelRepositoryClient =
-          new DigitalTwinMetamodelRepositoryClient(connectionString);
-      const builder =
-          DigitalTwinConnectionStringBuilder.Create(connectionString);
-      const repositoryId = builder.RepositoryIdValue;
-
-      // Try to download interface file from private repo
-      try {
-        const fileMetaData =
-            await dtMetamodelRepositoryClient.GetInterfaceAsync(
-                urnId, repositoryId, true);
-        if (fileMetaData) {
-          fs.writeFileSync(
-              path.join(targetFolder, fileName),
-              JSON.stringify(fileMetaData.content, null, 4));
-          channel.appendLine(
-              `${DigitalTwinConstants.dtPrefix} Download interface with id ${
-                  urnId}, name: ${fileName} into ${targetFolder} completed.`);
-          return true;
-        }
-      } catch (error) {
-        // Do nothing. Try to download the interface from global repo
-        channel.appendLine(`${
-            DigitalTwinConstants.dtPrefix} Unable to get interface with id ${
-            urnId} from organizational Model Repository, try global repository instead.`);
-      }
-
-      // Try to download interface file from public repo
-      try {
-        const fileMetaData =
-            await dtMetamodelRepositoryClient.GetInterfaceAsync(
-                urnId, undefined, true);
-        if (fileMetaData) {
-          fs.writeFileSync(
-              path.join(targetFolder, fileName),
-              JSON.stringify(fileMetaData.content, null, 4));
-          channel.appendLine(
-              `${DigitalTwinConstants.dtPrefix} Download interface with id ${
-                  urnId}, name: ${fileName} from global repository into ${
-                  targetFolder} completed.`);
-          return true;
-        }
-      } catch (error) {
-        channel.appendLine(
-            `${DigitalTwinConstants.dtPrefix} Unable to get interface with id ${
-                urnId} from global Model Repository. errorcode: ${error.code}`);
-      }
-    }
-    return false;
-  }
-
-  async UpgradeCodeGenerator(
-      context: vscode.ExtensionContext,
-      channel: vscode.OutputChannel): Promise<boolean> {
-    channel.show();
-
-    const extensionPackage = require(context.asAbsolutePath('./package.json'));
-    const extensionVersion = extensionPackage.version;
-
-    // download the config file for code generator
-    const options: request.OptionsWithUri = {
-      method: 'GET',
-      uri: extensionPackage.codeGenConfigUrl,
-      encoding: 'utf8',
-      json: true
-    };
-
-    let targetConfigItem: CodeGeneratorConfigItem|null = null;
-
-    const codeGenConfig: CodeGeneratorConfig = await request(options).promise();
-    if (codeGenConfig) {
-      codeGenConfig.codeGeneratorConfigItems.sort(
-          (configItem1, configItem2) => {
-            return compareVersion(
-                configItem2.codeGeneratorVersion,
-                configItem1.codeGeneratorVersion);  // reverse order
-          });
-
-      // if this is a RC build, always use the latest version of code generator.
-      if (!/^[0-9]+\.[0-9]+\.[0-9]+$/.test(extensionVersion)) {
-        targetConfigItem = codeGenConfig.codeGeneratorConfigItems[0];
-      } else {
-        for (const item of codeGenConfig.codeGeneratorConfigItems) {
-          if (compareVersion(
-                  extensionVersion, item.iotWorkbenchMinimalVersion) >= 0) {
-            targetConfigItem = item;
-            break;
-          }
-        }
-      }
-    }
-
-    if (!targetConfigItem) {
-      channel.appendLine(`Unable to get the updated version the ${
-          DigitalTwinConstants.productName} Code Generator.`);
-      return false;
-    }
-
-    // detect version for upgrade
-    let needUpgrade = false;
-    const platform = os.platform();
-    const homeDir = os.homedir();
-
-    const codeGenCommandPath =
-        path.join(homeDir, CodeGenConstants.codeGeneratorToolPath);
-
-    // Can we find the target dir for Code Generator?
-    if (!fs.isDirectorySync(codeGenCommandPath)) {
-      needUpgrade = true;
-    } else {
-      // Then check the version
-      const currentVersion =
-          ConfigHandler.get<string>(ConfigKey.codeGeneratorVersion);
-      if (!currentVersion ||
-          compareVersion(
-              targetConfigItem.codeGeneratorVersion, currentVersion) > 0) {
-        needUpgrade = true;
-      }
-    }
-
-    if (needUpgrade) {
-      await vscode.window.withProgress(
-          {
-            location: vscode.ProgressLocation.Notification,
-            title:
-                `Upgrading  ${DigitalTwinConstants.productName} Code Generator...`
-          },
-          async () => {
-            channel.appendLine(`Start upgrading ${
-                DigitalTwinConstants.productName} Code Generator...`);
-
-            const configItem = targetConfigItem as CodeGeneratorConfigItem;
-            let downloadOption: request.OptionsWithUri;
-            let md5value: string;
-            if (platform === 'win32') {
-              downloadOption = {
-                method: 'GET',
-                uri: configItem.codeGeneratorLocation.win32PackageUrl,
-                encoding: null  // Binary data
-              };
-              md5value = configItem.codeGeneratorLocation.win32Md5;
-            } else if (platform === 'darwin') {
-              downloadOption = {
-                method: 'GET',
-                uri: configItem.codeGeneratorLocation.macOSPackageUrl,
-                encoding: null  // Binary data
-              };
-              md5value = configItem.codeGeneratorLocation.macOSMd5;
-            } else {
-              downloadOption = {
-                method: 'GET',
-                uri: configItem.codeGeneratorLocation.ubuntuPackageUrl,
-                encoding: null  // Binary data
-              };
-              md5value = configItem.codeGeneratorLocation.ubuntuMd5;
-            }
-
-            const loading = setInterval(() => {
-              channel.append('.');
-            }, 1000);
-
-            try {
-              channel.appendLine(`Step 1: Downloading package for ${
-                  DigitalTwinConstants.productName} Code Generator...`);
-              const zipData = await request(downloadOption).promise();
-              const tempPath =
-                  path.join(os.tmpdir(), FileNames.iotworkbenchTempFolder);
-              const filePath = path.join(tempPath, `${md5value}.zip`);
-              fs.writeFileSync(filePath, zipData);
-              clearInterval(loading);
-              channel.appendLine('Download complete');
-
-              // Validate hash code
-              channel.appendLine(
-                  'Step 2: Validating hash code for the package...');
-
-              const hashvalue = await fileHash(filePath);
-              if (hashvalue !== md5value) {
-                throw new Error('Validating hash code failed.');
-              } else {
-                channel.appendLine('Validating hash code successfully.');
-              }
-
-              channel.appendLine(`Step 3: Extracting Azure IoT ${
-                  DigitalTwinConstants.productName} Code Generator.`);
-
-              await extract(filePath, codeGenCommandPath);
-              channel.appendLine(`${
-                  DigitalTwinConstants
-                      .productName} Code Generator updated successfully.`);
-              await ConfigHandler.update(
-                  ConfigKey.codeGeneratorVersion,
-                  configItem.codeGeneratorVersion,
-                  vscode.ConfigurationTarget.Global);
-            } catch (error) {
-              clearInterval(loading);
-              channel.appendLine('');
-              throw error;
-            }
-          });
-      vscode.window.showInformationMessage(`${
-          DigitalTwinConstants
-              .productName} Code Generator updated successfully`);
-    }
-    // No need to upgrade
-    return true;
-  }
-}
-
-function compareVersion(verion1: string, verion2: string) {
-  const ver1 = verion1.split('.');
-  const ver2 = verion2.split('.');
-  let i = 0;
-  let v1: number, v2: number;
-
-  /* default is 0, version format should be 1.1.0 */
-  while (i < 3) {
-    v1 = Number(ver1[i]);
-    v2 = Number(ver2[i]);
-    if (v1 > v2) return 1;
-    if (v1 < v2) return -1;
-    i++;
-  }
-  return 0;
-}
-
-async function fileHash(filename: string, algorithm = 'md5') {
-  const hash = crypto.createHash(algorithm);
-  const input = fs.createReadStream(filename);
-  let hashvalue = '';
-  return new Promise((resolve, reject) => {
-    input.on('readable', () => {
-      const data = input.read();
-      if (data) {
-        hash.update(data);
-      }
-    });
-    input.on('error', reject);
-    input.on('end', () => {
-      hashvalue = hash.digest('hex');
-      return resolve(hashvalue);
-    });
-  });
-}
-
-async function extract(sourceZip: string, targetFoder: string) {
-  return new Promise((resolve, reject) => {
-    extractzip(sourceZip, {dir: targetFoder}, err => {
-      if (err) {
-        return reject(err);
-      } else {
-        return resolve(true);
-      }
-    });
-  });
-}
+// Copyright (c) Microsoft Corporation. All rights reserved.
+// Licensed under the MIT License.
+
+'use strict';
+
+import * as os from 'os';
+import * as vscode from 'vscode';
+import * as fs from 'fs-plus';
+import * as path from 'path';
+import * as crypto from 'crypto';
+
+import request = require('request-promise');
+import {FileNames, ConfigKey} from '../constants';
+import {TelemetryContext} from '../telemetry';
+import {DigitalTwinConnector} from './DigitalTwinConnector';
+import {DigitalTwinConstants, CodeGenConstants} from './DigitalTwinConstants';
+import {CodeGenProjectType, DeviceConnectionType} from './DigitalTwinCodeGen/Interfaces/CodeGenerator';
+import {AnsiCCodeGeneratorFactory} from './DigitalTwinCodeGen/AnsiCCodeGeneratorFactory';
+import {ConfigHandler} from '../configHandler';
+import extractzip = require('extract-zip');
+import * as utils from '../utils';
+import {DigitalTwinMetamodelRepositoryClient} from './DigitalTwinApi/DigitalTwinMetamodelRepositoryClient';
+import {DigitalTwinConnectionStringBuilder} from './DigitalTwinApi/DigitalTwinConnectionStringBuilder';
+
+const constants = {
+  idName: '@id',
+  CodeGenConfigFileName: '.codeGenConfigs',
+  defaultAppName: 'iot_application'
+};
+
+interface CodeGeneratorDownloadLocation {
+  win32Md5: string;
+  win32PackageUrl: string;
+  macOSMd5: string;
+  macOSPackageUrl: string;
+  ubuntuMd5: string;
+  ubuntuPackageUrl: string;
+}
+
+interface InterfaceInfo {
+  urnId: string;
+  path: string;
+}
+
+const deviceConnectionConstants = {
+  connectionStringLabel: 'Via IoT Hub device connection string',
+  connectionStringDetail: 'To connect to Azure IoT Hub directly',
+  iotcSasKeyLabel: 'Via DPS (Device Provision Service) symmetric key',
+  iotcSasKeyDetail:
+      'To connect to Azure IoT Hub, Azure IoT Central or Azure IoT Certification Service'
+};
+
+interface CodeGeneratorConfigItem {
+  codeGeneratorVersion: string;
+  iotWorkbenchMinimalVersion: string;
+  codeGeneratorLocation: CodeGeneratorDownloadLocation;
+}
+
+interface CodeGeneratorConfig {
+  codeGeneratorConfigItems: CodeGeneratorConfigItem[];
+}
+
+interface CodeGenExecutionItem {
+  capabilityModelPath: string;  // relative path of the capability model file
+  projectName: string;
+  languageLabel: string;
+  codeGenProjectType: CodeGenProjectType;
+  deviceConnectionType: DeviceConnectionType;
+}
+
+interface CodeGenExecutions {
+  codeGenExecutionItems: CodeGenExecutionItem[];
+}
+
+export class CodeGenerateCore {
+  async GenerateDeviceCodeStub(
+      context: vscode.ExtensionContext, channel: vscode.OutputChannel,
+      telemetryContext: TelemetryContext): Promise<boolean> {
+    const upgradestate: boolean =
+        await this.UpgradeCodeGenerator(context, channel);
+    channel.show();
+    if (!upgradestate) {
+      channel.appendLine(`${
+          DigitalTwinConstants
+              .dtPrefix} Unable to upgrade the Code Generator to the latest version.\r\n Trying to use the existing version.`);
+    }
+
+    if (!vscode.workspace.workspaceFolders) {
+      return false;
+    }
+
+    const rootPath = vscode.workspace.workspaceFolders[0].uri.fsPath;
+    if (!rootPath) {
+      const message =
+          'Unable to find the folder for device model files. Please select a folder first';
+      vscode.window.showWarningMessage(message);
+      return false;
+    }
+
+    // list all capability models from device model folder for selection.
+    const metamodelItems: vscode.QuickPickItem[] = [];
+    const interfaceItems: InterfaceInfo[] = [];
+
+    const fileList = fs.listTreeSync(rootPath);
+    if (fileList && fileList.length > 0) {
+      fileList.forEach((filePath: string) => {
+        if (!fs.isDirectorySync(filePath)) {
+          const fileName = path.basename(filePath);
+          if (fileName.endsWith(DigitalTwinConstants.capabilityModelSuffix)) {
+            metamodelItems.push(
+                {label: fileName, description: path.dirname(filePath)});
+          } else if (fileName.endsWith(DigitalTwinConstants.interfaceSuffix)) {
+            let urnId;
+            try {
+              const fileJson = JSON.parse(fs.readFileSync(filePath, 'utf8'));
+              urnId = fileJson[constants.idName];
+            } catch {
+            }
+            if (urnId) interfaceItems.push({path: filePath, urnId});
+          }
+        }
+      });
+    }
+
+    if (metamodelItems.length === 0) {
+      const message =
+          'Unable to find capability model files in the folder. Please open a folder that contains capability model files.';
+      vscode.window.showWarningMessage(message);
+      return false;
+    }
+
+    const fileSelection = await vscode.window.showQuickPick(metamodelItems, {
+      ignoreFocusOut: true,
+      matchOnDescription: true,
+      matchOnDetail: true,
+      placeHolder:
+          `Select a ${DigitalTwinConstants.productName} capability model file`
+    });
+
+    if (!fileSelection) {
+      return false;
+    }
+
+    const capbilityModelFileName = fileSelection.label;
+    const selectedFilePath =
+        path.join(fileSelection.description as string, capbilityModelFileName);
+    const relativePath = path.relative(rootPath, selectedFilePath);
+
+    const codeGenConfigPath = path.join(
+        rootPath, FileNames.vscodeSettingsFolderName,
+        constants.CodeGenConfigFileName);
+
+    let codeGenExecutionItem: CodeGenExecutionItem|undefined;
+    if (fs.existsSync(codeGenConfigPath)) {
+      try {
+        const codeGenExecutions: CodeGenExecutions =
+            JSON.parse(fs.readFileSync(codeGenConfigPath, 'utf8'));
+        if (codeGenExecutions) {
+          codeGenExecutionItem = codeGenExecutions.codeGenExecutionItems.find(
+              item => item.capabilityModelPath === relativePath);
+        }
+      } catch {
+        // just skip this if read file failed.
+      }
+    }
+
+    if (codeGenExecutionItem) {
+      const regenOptions: vscode.QuickPickItem[] = [];
+      // select the target of the code stub
+      regenOptions.push(
+          {
+            label: `Re-generate code for ${codeGenExecutionItem.projectName}`,
+            description: ''
+          },
+          {label: 'Create new project', description: ''});
+
+      const regenSelection = await vscode.window.showQuickPick(
+          regenOptions,
+          {ignoreFocusOut: true, placeHolder: 'Please select an option:'});
+
+      if (!regenSelection) {
+        return false;
+      }
+
+      if (regenSelection.label !== 'Create new project') {
+        // Regen code
+        const executionResult = await this.GenerateDeviceCodeCore(
+            rootPath, codeGenExecutionItem, context, channel, telemetryContext);
+        return executionResult;
+      }
+    }
+
+    let counter = 0;
+    const appName = constants.defaultAppName;
+    let candidateName = appName;
+    while (true) {
+      const appPath = path.join(rootPath, candidateName);
+      const appPathExists = fs.isDirectorySync(appPath);
+      if (!appPathExists) {
+        break;
+      }
+
+      counter++;
+      candidateName = `${appName}_${counter}`;
+    }
+
+    // select the application name for code gen
+    const codeGenProjectName = await vscode.window.showInputBox({
+      value: candidateName,
+      prompt: 'Please specify the project name.',
+      ignoreFocusOut: true,
+      validateInput: (applicationName: string) => {
+        if (!/^([a-z0-9_]|[a-z0-9_][-a-z0-9_.]*[a-z0-9_])(\.ino)?$/i.test(
+                applicationName)) {
+          return 'Project name can only contain letters, numbers, "-" and ".", and cannot start or end with "-" or ".".';
+        }
+
+        const projectPath = path.join(rootPath, applicationName);
+        if (fs.isDirectorySync(projectPath)) {
+          return `${projectPath} exists, please choose another name.`;
+        }
+        return;
+      }
+    });
+
+    if (!codeGenProjectName) {
+      return false;
+    }
+
+    const folderPath = path.join(rootPath, codeGenProjectName);
+    utils.mkdirRecursivelySync(folderPath);
+    channel.appendLine(`${DigitalTwinConstants.dtPrefix} Folder ${
+        folderPath} is selected for the generated code.`);
+
+    const languageItems: vscode.QuickPickItem[] = [];
+    // select the target of the code stub
+    languageItems.push({label: 'ANSI C', description: ''});
+
+    const languageSelection = await vscode.window.showQuickPick(
+        languageItems,
+        {ignoreFocusOut: true, placeHolder: 'Please select a language:'});
+
+    if (!languageSelection) {
+      return false;
+    }
+
+    let targetItems: vscode.QuickPickItem[]|null = null;
+
+    if (languageSelection.label === 'ANSI C') {
+      targetItems = [
+        {
+          label: 'CMake Project',
+          detail:
+              'Generate device agnostic standard ANSI C code to integrate into existing device project.'
+        },
+        {
+          label: 'Visual Studio Project',
+          detail:
+              'Generate device agnostic standard ANSI C code for Visual Studio project.'
+        },
+        {
+          label: 'MXChip IoT DevKit Project',
+          detail: 'Generate Arduino project for MXChip IoT DevKit'
+        }
+      ];
+    }
+
+    if (!targetItems) {
+      return false;
+    }
+
+    const targetSelection = await vscode.window.showQuickPick(
+        targetItems,
+        {ignoreFocusOut: true, placeHolder: 'Please select a target:'});
+
+    if (!targetSelection) {
+      return false;
+    }
+
+    let codeGenProjectType = CodeGenProjectType.CMake;
+    if (targetSelection.label === 'MXChip IoT DevKit Project') {
+      codeGenProjectType = CodeGenProjectType.IoTDevKit;
+    } else if (targetSelection.label === 'Visual Studio Project') {
+      codeGenProjectType = CodeGenProjectType.VisualStudio;
+    }
+
+    let connectionType = DeviceConnectionType.DeviceConnectionString;
+    let deviceConnectionSelections: vscode.QuickPickItem[]|null = null;
+    deviceConnectionSelections = [
+      {
+        label: deviceConnectionConstants.connectionStringLabel,
+        detail: deviceConnectionConstants.connectionStringDetail
+      },
+      {
+        label: deviceConnectionConstants.iotcSasKeyLabel,
+        detail: deviceConnectionConstants.iotcSasKeyDetail
+      }
+    ];
+
+    const deviceConnectionSelection =
+        await vscode.window.showQuickPick(deviceConnectionSelections, {
+          ignoreFocusOut: true,
+          placeHolder:
+              'Please specify how will the device connect to Azure IoT?'
+        });
+
+    if (!deviceConnectionSelection) {
+      return false;
+    }
+
+    if (deviceConnectionSelection.label ===
+        deviceConnectionConstants.connectionStringLabel) {
+      connectionType = DeviceConnectionType.DeviceConnectionString;
+    } else if (
+        deviceConnectionSelection.label ===
+        deviceConnectionConstants.iotcSasKeyLabel) {
+      connectionType = DeviceConnectionType.IoTCSasKey;
+    }
+
+    // Parse the cabability model
+    const capabilityModel =
+        JSON.parse(fs.readFileSync(selectedFilePath, 'utf8'));
+
+    const implementedInterfaces = capabilityModel['implements'];
+
+    for (const interfaceItem of implementedInterfaces) {
+      const schema = interfaceItem.schema;
+      if (typeof schema === 'string') {
+        // normal interface, check the interface file offline and online
+        const item = interfaceItems.find(item => item.urnId === schema);
+        if (!item) {
+          const result =
+              await this.DownloadInterfaceFile(schema, rootPath, channel);
+          if (!result) {
+            const message = `Unable to get the interface with Id ${
+                schema} online. Please make sure the file exists in server.`;
+            channel.appendLine(`${DigitalTwinConstants.dtPrefix} ${message}`);
+            vscode.window.showWarningMessage(message);
+            return false;
+          }
+        }
+      }
+    }
+
+    const codeGenExecutionInfo: CodeGenExecutionItem = {
+      capabilityModelPath: relativePath,
+      projectName: codeGenProjectName,
+      languageLabel: 'ANSI C',
+      codeGenProjectType,
+      deviceConnectionType: connectionType
+    };
+
+    try {
+      if (fs.existsSync(codeGenConfigPath)) {
+        const codeGenExecutions: CodeGenExecutions =
+            JSON.parse(fs.readFileSync(codeGenConfigPath, 'utf8'));
+
+        if (codeGenExecutions) {
+          codeGenExecutions.codeGenExecutionItems =
+              codeGenExecutions.codeGenExecutionItems.filter(
+                  item => item.capabilityModelPath !== relativePath);
+          codeGenExecutions.codeGenExecutionItems.push(codeGenExecutionInfo);
+          fs.writeFileSync(
+              codeGenConfigPath, JSON.stringify(codeGenExecutions, null, 4));
+        }
+      } else {
+        const codeGenExecutions:
+            CodeGenExecutions = {codeGenExecutionItems: [codeGenExecutionInfo]};
+        fs.writeFileSync(
+            codeGenConfigPath, JSON.stringify(codeGenExecutions, null, 4));
+      }
+    } catch {
+      // save config failure should not impact code gen.
+    }
+
+    const executionResult = await this.GenerateDeviceCodeCore(
+        rootPath, codeGenExecutionInfo, context, channel, telemetryContext);
+
+    return executionResult;
+  }
+
+  async GenerateDeviceCodeCore(
+      rootPath: string, codeGenExecutionInfo: CodeGenExecutionItem,
+      context: vscode.ExtensionContext, channel: vscode.OutputChannel,
+      telemetryContext: TelemetryContext): Promise<boolean> {
+    // We only support Ansi C
+    const codeGenFactory =
+        new AnsiCCodeGeneratorFactory(context, channel, telemetryContext);
+
+    const codeGenerator = codeGenFactory.CreateCodeGeneratorImpl(
+        codeGenExecutionInfo.codeGenProjectType,
+        codeGenExecutionInfo.deviceConnectionType);
+    if (!codeGenerator) {
+      return false;
+    }
+
+    // Parse capabilityModel name from id
+    const capabilityModel = JSON.parse(fs.readFileSync(
+        path.join(rootPath, codeGenExecutionInfo.capabilityModelPath), 'utf8'));
+    const fileName = path.basename(codeGenExecutionInfo.capabilityModelPath);
+
+    const capabilityModelId = capabilityModel['@id'];
+    const capabilityModelIdStrings = capabilityModelId.split(':');
+    const capabilityModelName =
+        capabilityModelIdStrings[capabilityModelIdStrings.length - 2];
+
+    await vscode.window.withProgress(
+        {
+          location: vscode.ProgressLocation.Notification,
+          title: `Generate code stub for ${capabilityModelName} ...`
+        },
+        async () => {
+          const result = await codeGenerator.GenerateCode(
+              path.join(rootPath, codeGenExecutionInfo.projectName),
+              path.join(rootPath, codeGenExecutionInfo.capabilityModelPath),
+              capabilityModelName, rootPath);
+          if (result) {
+            vscode.window.showInformationMessage(
+                `Generate code stub for ${capabilityModelName} completed`);
+          }
+        });
+    return true;
+  }
+
+  async DownloadInterfaceFile(
+      urnId: string, targetFolder: string,
+      channel: vscode.OutputChannel): Promise<boolean> {
+    const fileName =
+        utils.generateInterfaceFileNameFromUrnId(urnId, targetFolder);
+    // Get the connection string of the IoT Plug and Play repo
+    let connectionString =
+        ConfigHandler.get<string>(ConfigKey.modelRepositoryKeyName);
+
+    if (!connectionString) {
+      const option: vscode.InputBoxOptions = {
+        value: DigitalTwinConstants.repoConnectionStringTemplate,
+        prompt:
+            `Please input the connection string to access the model repository.`,
+        ignoreFocusOut: true
+      };
+
+      connectionString = await vscode.window.showInputBox(option);
+    }
+    if (!connectionString) {
+      return false;
+    } else {
+      // Save connection string info
+      await ConfigHandler.update(
+          ConfigKey.modelRepositoryKeyName, connectionString,
+          vscode.ConfigurationTarget.Global);
+      // Try to download interface file from private repo
+      const dtMetamodelRepositoryClient =
+          new DigitalTwinMetamodelRepositoryClient(connectionString);
+      const builder =
+          DigitalTwinConnectionStringBuilder.Create(connectionString);
+      const repositoryId = builder.RepositoryIdValue;
+
+      // Try to download interface file from private repo
+      try {
+        const fileMetaData =
+            await dtMetamodelRepositoryClient.GetInterfaceAsync(
+                urnId, repositoryId, true);
+        if (fileMetaData) {
+          fs.writeFileSync(
+              path.join(targetFolder, fileName),
+              JSON.stringify(fileMetaData.content, null, 4));
+          channel.appendLine(
+              `${DigitalTwinConstants.dtPrefix} Download interface with id ${
+                  urnId}, name: ${fileName} into ${targetFolder} completed.`);
+          return true;
+        }
+      } catch (error) {
+        // Do nothing. Try to download the interface from global repo
+        channel.appendLine(`${
+            DigitalTwinConstants.dtPrefix} Unable to get interface with id ${
+            urnId} from organizational Model Repository, try global repository instead.`);
+      }
+
+      // Try to download interface file from public repo
+      try {
+        const fileMetaData =
+            await dtMetamodelRepositoryClient.GetInterfaceAsync(
+                urnId, undefined, true);
+        if (fileMetaData) {
+          fs.writeFileSync(
+              path.join(targetFolder, fileName),
+              JSON.stringify(fileMetaData.content, null, 4));
+          channel.appendLine(
+              `${DigitalTwinConstants.dtPrefix} Download interface with id ${
+                  urnId}, name: ${fileName} from global repository into ${
+                  targetFolder} completed.`);
+          return true;
+        }
+      } catch (error) {
+        channel.appendLine(
+            `${DigitalTwinConstants.dtPrefix} Unable to get interface with id ${
+                urnId} from global Model Repository. errorcode: ${error.code}`);
+      }
+    }
+    return false;
+  }
+
+  async UpgradeCodeGenerator(
+      context: vscode.ExtensionContext,
+      channel: vscode.OutputChannel): Promise<boolean> {
+    channel.show();
+
+    const extensionPackage = require(context.asAbsolutePath('./package.json'));
+    const extensionVersion = extensionPackage.version;
+
+    // download the config file for code generator
+    const options: request.OptionsWithUri = {
+      method: 'GET',
+      uri: extensionPackage.codeGenConfigUrl,
+      encoding: 'utf8',
+      json: true
+    };
+
+    let targetConfigItem: CodeGeneratorConfigItem|null = null;
+
+    const codeGenConfig: CodeGeneratorConfig = await request(options).promise();
+    if (codeGenConfig) {
+      codeGenConfig.codeGeneratorConfigItems.sort(
+          (configItem1, configItem2) => {
+            return compareVersion(
+                configItem2.codeGeneratorVersion,
+                configItem1.codeGeneratorVersion);  // reverse order
+          });
+
+      // if this is a RC build, always use the latest version of code generator.
+      if (!/^[0-9]+\.[0-9]+\.[0-9]+$/.test(extensionVersion)) {
+        targetConfigItem = codeGenConfig.codeGeneratorConfigItems[0];
+      } else {
+        for (const item of codeGenConfig.codeGeneratorConfigItems) {
+          if (compareVersion(
+                  extensionVersion, item.iotWorkbenchMinimalVersion) >= 0) {
+            targetConfigItem = item;
+            break;
+          }
+        }
+      }
+    }
+
+    if (!targetConfigItem) {
+      channel.appendLine(`Unable to get the updated version the ${
+          DigitalTwinConstants.productName} Code Generator.`);
+      return false;
+    }
+
+    // detect version for upgrade
+    let needUpgrade = false;
+    const platform = os.platform();
+    const homeDir = os.homedir();
+
+    const codeGenCommandPath =
+        path.join(homeDir, CodeGenConstants.codeGeneratorToolPath);
+
+    // Can we find the target dir for Code Generator?
+    if (!fs.isDirectorySync(codeGenCommandPath)) {
+      needUpgrade = true;
+    } else {
+      // Then check the version
+      const currentVersion =
+          ConfigHandler.get<string>(ConfigKey.codeGeneratorVersion);
+      if (!currentVersion ||
+          compareVersion(
+              targetConfigItem.codeGeneratorVersion, currentVersion) > 0) {
+        needUpgrade = true;
+      }
+    }
+
+    if (needUpgrade) {
+      await vscode.window.withProgress(
+          {
+            location: vscode.ProgressLocation.Notification,
+            title: `Upgrading  ${
+                DigitalTwinConstants.productName} Code Generator...`
+          },
+          async () => {
+            channel.appendLine(`Start upgrading ${
+                DigitalTwinConstants.productName} Code Generator...`);
+
+            const configItem = targetConfigItem as CodeGeneratorConfigItem;
+            let downloadOption: request.OptionsWithUri;
+            let md5value: string;
+            if (platform === 'win32') {
+              downloadOption = {
+                method: 'GET',
+                uri: configItem.codeGeneratorLocation.win32PackageUrl,
+                encoding: null  // Binary data
+              };
+              md5value = configItem.codeGeneratorLocation.win32Md5;
+            } else if (platform === 'darwin') {
+              downloadOption = {
+                method: 'GET',
+                uri: configItem.codeGeneratorLocation.macOSPackageUrl,
+                encoding: null  // Binary data
+              };
+              md5value = configItem.codeGeneratorLocation.macOSMd5;
+            } else {
+              downloadOption = {
+                method: 'GET',
+                uri: configItem.codeGeneratorLocation.ubuntuPackageUrl,
+                encoding: null  // Binary data
+              };
+              md5value = configItem.codeGeneratorLocation.ubuntuMd5;
+            }
+
+            const loading = setInterval(() => {
+              channel.append('.');
+            }, 1000);
+
+            try {
+              channel.appendLine(`Step 1: Downloading package for ${
+                  DigitalTwinConstants.productName} Code Generator...`);
+              const zipData = await request(downloadOption).promise();
+              const tempPath =
+                  path.join(os.tmpdir(), FileNames.iotworkbenchTempFolder);
+              const filePath = path.join(tempPath, `${md5value}.zip`);
+              fs.writeFileSync(filePath, zipData);
+              clearInterval(loading);
+              channel.appendLine('Download complete');
+
+              // Validate hash code
+              channel.appendLine(
+                  'Step 2: Validating hash code for the package...');
+
+              const hashvalue = await fileHash(filePath);
+              if (hashvalue !== md5value) {
+                throw new Error('Validating hash code failed.');
+              } else {
+                channel.appendLine('Validating hash code successfully.');
+              }
+
+              channel.appendLine(`Step 3: Extracting Azure IoT ${
+                  DigitalTwinConstants.productName} Code Generator.`);
+
+              await extract(filePath, codeGenCommandPath);
+              channel.appendLine(`${
+                  DigitalTwinConstants
+                      .productName} Code Generator updated successfully.`);
+              await ConfigHandler.update(
+                  ConfigKey.codeGeneratorVersion,
+                  configItem.codeGeneratorVersion,
+                  vscode.ConfigurationTarget.Global);
+            } catch (error) {
+              clearInterval(loading);
+              channel.appendLine('');
+              throw error;
+            }
+          });
+      vscode.window.showInformationMessage(`${
+          DigitalTwinConstants
+              .productName} Code Generator updated successfully`);
+    }
+    // No need to upgrade
+    return true;
+  }
+}
+
+function compareVersion(verion1: string, verion2: string) {
+  const ver1 = verion1.split('.');
+  const ver2 = verion2.split('.');
+  let i = 0;
+  let v1: number, v2: number;
+
+  /* default is 0, version format should be 1.1.0 */
+  while (i < 3) {
+    v1 = Number(ver1[i]);
+    v2 = Number(ver2[i]);
+    if (v1 > v2) return 1;
+    if (v1 < v2) return -1;
+    i++;
+  }
+  return 0;
+}
+
+async function fileHash(filename: string, algorithm = 'md5') {
+  const hash = crypto.createHash(algorithm);
+  const input = fs.createReadStream(filename);
+  let hashvalue = '';
+  return new Promise((resolve, reject) => {
+    input.on('readable', () => {
+      const data = input.read();
+      if (data) {
+        hash.update(data);
+      }
+    });
+    input.on('error', reject);
+    input.on('end', () => {
+      hashvalue = hash.digest('hex');
+      return resolve(hashvalue);
+    });
+  });
+}
+
+async function extract(sourceZip: string, targetFoder: string) {
+  return new Promise((resolve, reject) => {
+    extractzip(sourceZip, {dir: targetFoder}, err => {
+      if (err) {
+        return reject(err);
+      } else {
+        return resolve(true);
+      }
+    });
+  });
+}
--- conflicted
+++ resolved
@@ -397,10 +397,6 @@
   const codeGeneratorBinder =
       codeGenerator.ScaffoldDeviceStub.bind(codeGenerator);
 
-<<<<<<< HEAD
-
-=======
->>>>>>> bc6dd45e
   ContentProvider.getInstance().Initialize(
       context.extensionPath, exampleExplorer);
   context.subscriptions.push(

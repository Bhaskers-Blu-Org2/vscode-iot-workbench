--- conflicted
+++ resolved
@@ -16,7 +16,6 @@
 import {ConfigKey, EventNames} from './constants';
 import {TelemetryContext, callWithTelemetry, TelemetryWorker, TelemetryProperties} from './telemetry';
 import {UsbDetector} from './usbDetector';
-<<<<<<< HEAD
 import {HelpProvider} from './helpProvider';
 import {CodeGenerateCore} from './pnp/CodeGenerateCore';
 import {PnPMetaModelUtility, PnPMetaModelContext} from './pnp/PnPMetaModelUtility';
@@ -24,8 +23,6 @@
 import {DeviceModelOperator} from './pnp/DeviceModelOperator';
 import {PnPMetaModelJsonParser} from './pnp/PnPMetaModelJsonParser';
 import {PnPDiagnostic} from './pnp/PnPDiagnostic';
-=======
->>>>>>> 63c680df
 
 const impor = require('impor')(__dirname);
 const ioTProjectModule =
@@ -329,7 +326,6 @@
   const initializeExampleBinder =
       exampleExplorer.initializeExample.bind(exampleExplorer);
 
-<<<<<<< HEAD
   const codeGeneratorBinder =
       codeGenerator.ScaffoldDeviceStub.bind(codeGenerator);
 
@@ -339,8 +335,6 @@
       vscode.workspace.registerTextDocumentContentProvider(
           ContentView.workbenchContentProtocol, ContentProvider.getInstance()));
 
-=======
->>>>>>> 63c680df
   // The command has been defined in the package.json file
   // Now provide the implementation of the command with  registerCommand
   // The commandId parameter must match the command field in package.json

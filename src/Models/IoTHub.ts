--- conflicted
+++ resolved
@@ -1,236 +1,193 @@
-// Copyright (c) Microsoft Corporation. All rights reserved.
-// Licensed under the MIT License.
-
-import * as fs from 'fs-plus';
-import {Guid} from 'guid-typescript';
-import * as path from 'path';
-import * as vscode from 'vscode';
-
-import {ConfigHandler} from '../configHandler';
-import {AzureComponentsStorage, ConfigKey} from '../constants';
-
-import {getExtension} from './Apis';
-<<<<<<< HEAD
-import {AzureComponentConfig, AzureConfigs} from './AzureComponentConfig';
-=======
-import {AzureComponentConfig, AzureConfigFileHandler, AzureConfigs, ComponentInfo, DependencyConfig} from './AzureComponentConfig';
-import {AzureUtility} from './AzureUtility';
->>>>>>> 0fc04e4b
-import {extensionName} from './Interfaces/Api';
-import {Component, ComponentType} from './Interfaces/Component';
-import {Provisionable} from './Interfaces/Provisionable';
-
-export class IoTHub implements Component, Provisionable {
-<<<<<<< HEAD
-  dependencies: string[] = [];
-=======
-  dependencies: DependencyConfig[] = [];
->>>>>>> 0fc04e4b
-  private componentType: ComponentType;
-  private channel: vscode.OutputChannel;
-  private projectRootPath: string;
-  private componentId: string;
-<<<<<<< HEAD
-=======
-  private azureConfigFileHandler: AzureConfigFileHandler;
->>>>>>> 0fc04e4b
-  get id() {
-    return this.componentId;
-  }
-
-  constructor(projectRoot: string, channel: vscode.OutputChannel) {
-    this.componentType = ComponentType.IoTHub;
-    this.channel = channel;
-    this.componentId = Guid.create().toString();
-    this.projectRootPath = projectRoot;
-<<<<<<< HEAD
-=======
-    this.azureConfigFileHandler = new AzureConfigFileHandler(projectRoot);
->>>>>>> 0fc04e4b
-  }
-
-  name = 'IoT Hub';
-
-  getComponentType(): ComponentType {
-    return this.componentType;
-  }
-
-  async load(): Promise<boolean> {
-    const azureConfigFilePath = path.join(
-        this.projectRootPath, AzureComponentsStorage.folderName,
-        AzureComponentsStorage.fileName);
-
-    if (!fs.existsSync(azureConfigFilePath)) {
-      return false;
-    }
-
-    let azureConfigs: AzureConfigs;
-
-    try {
-      azureConfigs = JSON.parse(fs.readFileSync(azureConfigFilePath, 'utf8'));
-      const iotHubConfig = azureConfigs.componentConfigs.find(
-          config => config.type === ComponentType[this.componentType]);
-      if (iotHubConfig) {
-        this.componentId = iotHubConfig.id;
-        this.dependencies = iotHubConfig.dependencies;
-        // Load other information from config file.
-      }
-    } catch (error) {
-      return false;
-    }
-    return true;
-  }
-
-
-  async create(): Promise<boolean> {
-    this.updateConfigSettings();
-    return true;
-  }
-
-  async provision(): Promise<boolean> {
-    const provisionIothubSelection: vscode.QuickPickItem[] = [
-      {
-        label: 'Select an existing IoT Hub',
-        description: 'Select an existing IoT Hub',
-        detail: 'select'
-      },
-      {
-        label: 'Create a new IoT Hub',
-        description: 'Create a new IoT Hub',
-        detail: 'create'
-      }
-    ];
-    const selection = await vscode.window.showQuickPick(
-        provisionIothubSelection,
-        {ignoreFocusOut: true, placeHolder: 'Provision IoT Hub'});
-
-    if (!selection) {
-      return false;
-    }
-
-    const toolkit = getExtension(extensionName.Toolkit);
-    if (toolkit === undefined) {
-      const error = new Error(
-          'Azure IoT Toolkit is not installed. Please install it from Marketplace.');
-      throw error;
-    }
-
-    let iothub = null;
-    switch (selection.detail) {
-      case 'select':
-        iothub = await toolkit.azureIoTExplorer.selectIoTHub(this.channel);
-        break;
-      case 'create':
-        if (this.channel) {
-          this.channel.show();
-          this.channel.appendLine('Creating new IoT Hub...');
-        }
-
-        iothub = await toolkit.azureIoTExplorer.createIoTHub(this.channel);
-        break;
-      default:
-        break;
-    }
-
-    if (iothub && iothub.iotHubConnectionString) {
-      if (this.channel) {
-        this.channel.show();
-        this.channel.appendLine(JSON.stringify(iothub, null, 2));
-      }
-
-      const sharedAccessKeyMatches =
-          iothub.iotHubConnectionString.match(/SharedAccessKey=([^;]*)/);
-      if (!sharedAccessKeyMatches || sharedAccessKeyMatches.length < 2) {
-        throw new Error(
-            'Cannot parse shared access key from IoT Hub connection string. Please retry Azure Provision.');
-      }
-
-      const sharedAccessKey = sharedAccessKeyMatches[1];
-
-      const eventHubConnectionString = `Endpoint=${
-          iothub.properties.eventHubEndpoints.events
-              .endpoint};SharedAccessKeyName=iothubowner;SharedAccessKey=${
-          sharedAccessKey}`;
-      const eventHubConnectionPath =
-          iothub.properties.eventHubEndpoints.events.path;
-
-      await ConfigHandler.update(
-          ConfigKey.iotHubConnectionString, iothub.iotHubConnectionString);
-      await ConfigHandler.update(
-          ConfigKey.eventHubConnectionString, eventHubConnectionString);
-      await ConfigHandler.update(
-          ConfigKey.eventHubConnectionPath, eventHubConnectionPath);
-
-      this.updateConfigSettings({
-        values: {
-          iotHubConnectionString: iothub.iotHubConnectionString,
-          eventHubConnectionString,
-          eventHubConnectionPath
-        }
-      });
-
-      if (this.channel) {
-        this.channel.show();
-        this.channel.appendLine('IoT Hub provision succeeded.');
-      }
-      return true;
-    } else if (!iothub) {
-      return false;
-    } else {
-      throw new Error(
-          'IoT Hub provision failed. Please check output window for detail.');
-    }
-  }
-
-<<<<<<< HEAD
-  private updateConfigSettings(): void {
-    const azureConfigFilePath = path.join(
-        this.projectRootPath, AzureComponentsStorage.folderName,
-        AzureComponentsStorage.fileName);
-
-    let azureConfigs: AzureConfigs = {componentConfigs: []};
-
-    try {
-      azureConfigs = JSON.parse(fs.readFileSync(azureConfigFilePath, 'utf8'));
-    } catch (error) {
-      const e = new Error('Invalid azure components config file.');
-      throw e;
-    }
-
-    const iotHubConfig =
-        azureConfigs.componentConfigs.find(config => config.id === (this.id));
-    if (iotHubConfig) {
-      // TODO: update the existing setting for the provision result
-=======
-  private updateConfigSettings(componentInfo?: ComponentInfo): void {
-    const iotHubComponentIndex =
-        this.azureConfigFileHandler.getComponentIndexById(this.id);
-
-    if (iotHubComponentIndex > -1) {
-      if (!componentInfo) {
-        return;
-      }
-      this.azureConfigFileHandler.updateComponent(
-          iotHubComponentIndex, componentInfo);
->>>>>>> 0fc04e4b
-    } else {
-      const newIoTHubConfig: AzureComponentConfig = {
-        id: this.id,
-        folder: '',
-        name: '',
-        dependencies: [],
-<<<<<<< HEAD
-        type: ComponentType[this.componentType]
-      };
-      azureConfigs.componentConfigs.push(newIoTHubConfig);
-      fs.writeFileSync(
-          azureConfigFilePath, JSON.stringify(azureConfigs, null, 4));
-=======
-        type: ComponentType[this.componentType],
-        componentInfo
-      };
-      this.azureConfigFileHandler.appendComponent(newIoTHubConfig);
->>>>>>> 0fc04e4b
-    }
-  }
+// Copyright (c) Microsoft Corporation. All rights reserved.
+// Licensed under the MIT License.
+
+import * as fs from 'fs-plus';
+import {Guid} from 'guid-typescript';
+import * as path from 'path';
+import * as vscode from 'vscode';
+
+import {ConfigHandler} from '../configHandler';
+import {AzureComponentsStorage, ConfigKey} from '../constants';
+
+import {getExtension} from './Apis';
+import {AzureComponentConfig, AzureConfigFileHandler, AzureConfigs, ComponentInfo, DependencyConfig} from './AzureComponentConfig';
+import {AzureUtility} from './AzureUtility';
+import {extensionName} from './Interfaces/Api';
+import {Component, ComponentType} from './Interfaces/Component';
+import {Provisionable} from './Interfaces/Provisionable';
+
+export class IoTHub implements Component, Provisionable {
+  dependencies: DependencyConfig[] = [];
+  private componentType: ComponentType;
+  private channel: vscode.OutputChannel;
+  private projectRootPath: string;
+  private componentId: string;
+  private azureConfigFileHandler: AzureConfigFileHandler;
+  get id() {
+    return this.componentId;
+  }
+
+  constructor(projectRoot: string, channel: vscode.OutputChannel) {
+    this.componentType = ComponentType.IoTHub;
+    this.channel = channel;
+    this.componentId = Guid.create().toString();
+    this.projectRootPath = projectRoot;
+    this.azureConfigFileHandler = new AzureConfigFileHandler(projectRoot);
+  }
+
+  name = 'IoT Hub';
+
+  getComponentType(): ComponentType {
+    return this.componentType;
+  }
+
+  async load(): Promise<boolean> {
+    const azureConfigFilePath = path.join(
+        this.projectRootPath, AzureComponentsStorage.folderName,
+        AzureComponentsStorage.fileName);
+
+    if (!fs.existsSync(azureConfigFilePath)) {
+      return false;
+    }
+
+    let azureConfigs: AzureConfigs;
+
+    try {
+      azureConfigs = JSON.parse(fs.readFileSync(azureConfigFilePath, 'utf8'));
+      const iotHubConfig = azureConfigs.componentConfigs.find(
+          config => config.type === ComponentType[this.componentType]);
+      if (iotHubConfig) {
+        this.componentId = iotHubConfig.id;
+        this.dependencies = iotHubConfig.dependencies;
+        // Load other information from config file.
+      }
+    } catch (error) {
+      return false;
+    }
+    return true;
+  }
+
+
+  async create(): Promise<boolean> {
+    this.updateConfigSettings();
+    return true;
+  }
+
+  async provision(): Promise<boolean> {
+    const provisionIothubSelection: vscode.QuickPickItem[] = [
+      {
+        label: 'Select an existing IoT Hub',
+        description: 'Select an existing IoT Hub',
+        detail: 'select'
+      },
+      {
+        label: 'Create a new IoT Hub',
+        description: 'Create a new IoT Hub',
+        detail: 'create'
+      }
+    ];
+    const selection = await vscode.window.showQuickPick(
+        provisionIothubSelection,
+        {ignoreFocusOut: true, placeHolder: 'Provision IoT Hub'});
+
+    if (!selection) {
+      return false;
+    }
+
+    const toolkit = getExtension(extensionName.Toolkit);
+    if (toolkit === undefined) {
+      const error = new Error(
+          'Azure IoT Toolkit is not installed. Please install it from Marketplace.');
+      throw error;
+    }
+
+    let iothub = null;
+    switch (selection.detail) {
+      case 'select':
+        iothub = await toolkit.azureIoTExplorer.selectIoTHub(this.channel);
+        break;
+      case 'create':
+        if (this.channel) {
+          this.channel.show();
+          this.channel.appendLine('Creating new IoT Hub...');
+        }
+
+        iothub = await toolkit.azureIoTExplorer.createIoTHub(this.channel);
+        break;
+      default:
+        break;
+    }
+
+    if (iothub && iothub.iotHubConnectionString) {
+      if (this.channel) {
+        this.channel.show();
+        this.channel.appendLine(JSON.stringify(iothub, null, 2));
+      }
+
+      const sharedAccessKeyMatches =
+          iothub.iotHubConnectionString.match(/SharedAccessKey=([^;]*)/);
+      if (!sharedAccessKeyMatches || sharedAccessKeyMatches.length < 2) {
+        throw new Error(
+            'Cannot parse shared access key from IoT Hub connection string. Please retry Azure Provision.');
+      }
+
+      const sharedAccessKey = sharedAccessKeyMatches[1];
+
+      const eventHubConnectionString = `Endpoint=${
+          iothub.properties.eventHubEndpoints.events
+              .endpoint};SharedAccessKeyName=iothubowner;SharedAccessKey=${
+          sharedAccessKey}`;
+      const eventHubConnectionPath =
+          iothub.properties.eventHubEndpoints.events.path;
+
+      await ConfigHandler.update(
+          ConfigKey.iotHubConnectionString, iothub.iotHubConnectionString);
+      await ConfigHandler.update(
+          ConfigKey.eventHubConnectionString, eventHubConnectionString);
+      await ConfigHandler.update(
+          ConfigKey.eventHubConnectionPath, eventHubConnectionPath);
+
+      this.updateConfigSettings({
+        values: {
+          iotHubConnectionString: iothub.iotHubConnectionString,
+          eventHubConnectionString,
+          eventHubConnectionPath
+        }
+      });
+
+      if (this.channel) {
+        this.channel.show();
+        this.channel.appendLine('IoT Hub provision succeeded.');
+      }
+      return true;
+    } else if (!iothub) {
+      return false;
+    } else {
+      throw new Error(
+          'IoT Hub provision failed. Please check output window for detail.');
+    }
+  }
+
+  private updateConfigSettings(componentInfo?: ComponentInfo): void {
+    const iotHubComponentIndex =
+        this.azureConfigFileHandler.getComponentIndexById(this.id);
+
+    if (iotHubComponentIndex > -1) {
+      if (!componentInfo) {
+        return;
+      }
+      this.azureConfigFileHandler.updateComponent(
+          iotHubComponentIndex, componentInfo);
+    } else {
+      const newIoTHubConfig: AzureComponentConfig = {
+        id: this.id,
+        folder: '',
+        name: '',
+        dependencies: [],
+        type: ComponentType[this.componentType],
+        componentInfo
+      };
+      this.azureConfigFileHandler.appendComponent(newIoTHubConfig);
+    }
+  }
 }
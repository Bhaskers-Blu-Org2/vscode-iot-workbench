--- conflicted
+++ resolved
@@ -1,177 +1,172 @@
-// Copyright (c) Microsoft Corporation. All rights reserved.
-// Licensed under the MIT License.
-
-import * as copypaste from 'copy-paste';
-import * as fs from 'fs-plus';
-import {Guid} from 'guid-typescript';
-import * as os from 'os';
-import * as path from 'path';
-import * as vscode from 'vscode';
-
-import {BoardProvider} from '../boardProvider';
-import {ConfigHandler} from '../configHandler';
-import {ConfigKey} from '../constants';
-
-
-import {ArduinoDeviceBase} from './ArduinoDeviceBase';
-import {DeviceType} from './Interfaces/Device';
-
-const constants = {
-  defaultBoardInfo: 'esp32:esp32:m5stack-core-esp32',
-  defaultBoardConfig:
-      'FlashMode=qio,FlashFreq=80,UploadSpeed=921600,DebugLevel=none'
-};
-
-export class Esp32Device extends ArduinoDeviceBase {
-  private sketchFileContent = '';
-  private static _boardId = 'esp32';
-  private channel: vscode.OutputChannel;
-
-  private componentId: string;
-  get id() {
-    return this.componentId;
-  }
-
-  static get boardId() {
-    return Esp32Device._boardId;
-  }
-
-  get board() {
-    const boardProvider = new BoardProvider(this.extensionContext);
-    const esp32 = boardProvider.find({id: Esp32Device._boardId});
-    return esp32;
-  }
-
-  get version() {
-    const plat = os.platform();
-    let packageRootPath = '';
-    let version = '0.0.1';
-
-    if (plat === 'win32') {
-      const homeDir = os.homedir();
-      const localAppData: string = path.join(homeDir, 'AppData', 'Local');
-      packageRootPath = path.join(
-          localAppData, 'Arduino15', 'packages', 'esp32', 'hardware', 'esp32');
-    } else {
-      packageRootPath = '~/Library/Arduino15/packages/esp32/hardware/esp32';
-    }
-
-    if (fs.existsSync(packageRootPath)) {
-      const versions = fs.readdirSync(packageRootPath);
-      if (versions[0]) {
-        version = versions[0];
-      }
-    }
-
-    return version;
-  }
-
-  name = 'Esp32Arduino';
-
-  constructor(
-<<<<<<< HEAD
-      context: vscode.ExtensionContext, devicePath: string,
-      sketchFileContent?: string) {
-=======
-      context: vscode.ExtensionContext, channel: vscode.OutputChannel,
-      devicePath: string, sketchFileTemplateName?: string) {
->>>>>>> d5a5d880
-    super(context, devicePath, DeviceType.IoT_Button);
-    this.channel = channel;
-    this.componentId = Guid.create().toString();
-    if (sketchFileContent) {
-      this.sketchFileContent = sketchFileContent;
-    }
-  }
-
-  async load(): Promise<boolean> {
-    const deviceFolderPath = this.deviceFolder;
-
-    if (!fs.existsSync(deviceFolderPath)) {
-      throw new Error('Unable to find the device folder inside the project.');
-    }
-
-    if (!this.board) {
-      throw new Error('Unable to find the board in the config file.');
-    }
-
-    this.generateCppPropertiesFile(this.board);
-    return true;
-  }
-
-  async create(): Promise<boolean> {
-    if (!this.sketchFileContent) {
-      throw new Error('No sketch file found.');
-    }
-    const deviceFolderPath = this.deviceFolder;
-
-    if (!fs.existsSync(deviceFolderPath)) {
-      throw new Error('Unable to find the device folder inside the project.');
-    }
-    if (!this.board) {
-      throw new Error('Unable to find the board in the config file.');
-    }
-
-    this.generateCommonFiles();
-    this.generateCppPropertiesFile(this.board);
-    await this.generateSketchFile(
-        this.sketchFileContent, this.board, constants.defaultBoardInfo,
-        constants.defaultBoardConfig);
-    return true;
-  }
-
-
-  async configDeviceSettings(): Promise<boolean> {
-    const configSelectionItems: vscode.QuickPickItem[] = [
-      {
-        label: 'Copy device connection string',
-        description: 'Copy device connection string',
-        detail: 'Copy'
-      },
-      {
-        label: 'Generate CRC for OTA',
-        description:
-            'Generate Cyclic Redundancy Check(CRC) code for OTA Update',
-        detail: 'Config CRC'
-      }
-    ];
-
-    const configSelection =
-        await vscode.window.showQuickPick(configSelectionItems, {
-          ignoreFocusOut: true,
-          matchOnDescription: true,
-          matchOnDetail: true,
-          placeHolder: 'Select an option',
-        });
-
-    if (!configSelection) {
-      return false;
-    }
-
-    if (configSelection.detail === 'Config CRC') {
-      const retValue: boolean =
-          await this.generateCrc(this.extensionContext, this.channel);
-      return retValue;
-    } else if (configSelection.detail === 'Copy') {
-      const deviceConnectionString =
-          ConfigHandler.get<string>(ConfigKey.iotHubDeviceConnectionString);
-
-      if (!deviceConnectionString) {
-        throw new Error(
-            'Unable to get the device connection string, please invoke the command of Azure Provision first.');
-      }
-      copypaste.copy(deviceConnectionString);
-      return true;
-    }
-
-    return false;
-  }
-
-  async preCompileAction(): Promise<boolean> {
-    return true;
-  }
-
-  async preUploadAction(): Promise<boolean> {
-    return true;
-  }
-}
+// Copyright (c) Microsoft Corporation. All rights reserved.
+// Licensed under the MIT License.
+
+import * as copypaste from 'copy-paste';
+import * as fs from 'fs-plus';
+import {Guid} from 'guid-typescript';
+import * as os from 'os';
+import * as path from 'path';
+import * as vscode from 'vscode';
+
+import {BoardProvider} from '../boardProvider';
+import {ConfigHandler} from '../configHandler';
+import {ConfigKey} from '../constants';
+
+
+import {ArduinoDeviceBase} from './ArduinoDeviceBase';
+import {DeviceType} from './Interfaces/Device';
+
+const constants = {
+  defaultBoardInfo: 'esp32:esp32:m5stack-core-esp32',
+  defaultBoardConfig:
+      'FlashMode=qio,FlashFreq=80,UploadSpeed=921600,DebugLevel=none'
+};
+
+export class Esp32Device extends ArduinoDeviceBase {
+  private sketchFileContent = '';
+  private static _boardId = 'esp32';
+  private channel: vscode.OutputChannel;
+
+  private componentId: string;
+  get id() {
+    return this.componentId;
+  }
+
+  static get boardId() {
+    return Esp32Device._boardId;
+  }
+
+  get board() {
+    const boardProvider = new BoardProvider(this.extensionContext);
+    const esp32 = boardProvider.find({id: Esp32Device._boardId});
+    return esp32;
+  }
+
+  get version() {
+    const plat = os.platform();
+    let packageRootPath = '';
+    let version = '0.0.1';
+
+    if (plat === 'win32') {
+      const homeDir = os.homedir();
+      const localAppData: string = path.join(homeDir, 'AppData', 'Local');
+      packageRootPath = path.join(
+          localAppData, 'Arduino15', 'packages', 'esp32', 'hardware', 'esp32');
+    } else {
+      packageRootPath = '~/Library/Arduino15/packages/esp32/hardware/esp32';
+    }
+
+    if (fs.existsSync(packageRootPath)) {
+      const versions = fs.readdirSync(packageRootPath);
+      if (versions[0]) {
+        version = versions[0];
+      }
+    }
+
+    return version;
+  }
+
+  name = 'Esp32Arduino';
+
+  constructor(
+      context: vscode.ExtensionContext, channel: vscode.OutputChannel,
+      devicePath: string, sketchFileContent?: string) {
+    super(context, devicePath, DeviceType.IoT_Button);
+    this.channel = channel;
+    this.componentId = Guid.create().toString();
+    if (sketchFileContent) {
+      this.sketchFileContent = sketchFileContent;
+    }
+  }
+
+  async load(): Promise<boolean> {
+    const deviceFolderPath = this.deviceFolder;
+
+    if (!fs.existsSync(deviceFolderPath)) {
+      throw new Error('Unable to find the device folder inside the project.');
+    }
+
+    if (!this.board) {
+      throw new Error('Unable to find the board in the config file.');
+    }
+
+    this.generateCppPropertiesFile(this.board);
+    return true;
+  }
+
+  async create(): Promise<boolean> {
+    if (!this.sketchFileContent) {
+      throw new Error('No sketch file found.');
+    }
+    const deviceFolderPath = this.deviceFolder;
+
+    if (!fs.existsSync(deviceFolderPath)) {
+      throw new Error('Unable to find the device folder inside the project.');
+    }
+    if (!this.board) {
+      throw new Error('Unable to find the board in the config file.');
+    }
+
+    this.generateCommonFiles();
+    this.generateCppPropertiesFile(this.board);
+    await this.generateSketchFile(
+        this.sketchFileContent, this.board, constants.defaultBoardInfo,
+        constants.defaultBoardConfig);
+    return true;
+  }
+
+
+  async configDeviceSettings(): Promise<boolean> {
+    const configSelectionItems: vscode.QuickPickItem[] = [
+      {
+        label: 'Copy device connection string',
+        description: 'Copy device connection string',
+        detail: 'Copy'
+      },
+      {
+        label: 'Generate CRC for OTA',
+        description:
+            'Generate Cyclic Redundancy Check(CRC) code for OTA Update',
+        detail: 'Config CRC'
+      }
+    ];
+
+    const configSelection =
+        await vscode.window.showQuickPick(configSelectionItems, {
+          ignoreFocusOut: true,
+          matchOnDescription: true,
+          matchOnDetail: true,
+          placeHolder: 'Select an option',
+        });
+
+    if (!configSelection) {
+      return false;
+    }
+
+    if (configSelection.detail === 'Config CRC') {
+      const retValue: boolean =
+          await this.generateCrc(this.extensionContext, this.channel);
+      return retValue;
+    } else if (configSelection.detail === 'Copy') {
+      const deviceConnectionString =
+          ConfigHandler.get<string>(ConfigKey.iotHubDeviceConnectionString);
+
+      if (!deviceConnectionString) {
+        throw new Error(
+            'Unable to get the device connection string, please invoke the command of Azure Provision first.');
+      }
+      copypaste.copy(deviceConnectionString);
+      return true;
+    }
+
+    return false;
+  }
+
+  async preCompileAction(): Promise<boolean> {
+    return true;
+  }
+
+  async preUploadAction(): Promise<boolean> {
+    return true;
+  }
+}
--- conflicted
+++ resolved
@@ -1,13 +1,6 @@
-// Copyright (c) Microsoft Corporation. All rights reserved.
-// Licensed under the MIT License.
-
-import {QuickPickItem} from 'vscode';
-
-<<<<<<< HEAD
-export interface PickWithData<T> extends QuickPickItem { data: T; }
-
-=======
-export interface PickWithData<T> extends QuickPickItem {
-  data: T;
-}
->>>>>>> 72c1ae97
+// Copyright (c) Microsoft Corporation. All rights reserved.
+// Licensed under the MIT License.
+
+import {QuickPickItem} from 'vscode';
+
+export interface PickWithData<T> extends QuickPickItem { data: T; }
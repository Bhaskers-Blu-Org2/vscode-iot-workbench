--- conflicted
+++ resolved
@@ -1,16 +1,10 @@
-// Copyright (c) Microsoft Corporation. All rights reserved.
-// Licensed under the MIT License.
-<<<<<<< HEAD
-import {Guid} from 'guid-typescript';
-
-export interface Provisionable {
-  dependencies: string[];
-=======
-import {DependencyConfig} from '../AzureComponentConfig';
-import {AzureUtility} from '../AzureUtility';
-
-export interface Provisionable {
-  dependencies: DependencyConfig[];
->>>>>>> 0fc04e4b
-  provision(): Promise<boolean>;
-}
+// Copyright (c) Microsoft Corporation. All rights reserved.
+// Licensed under the MIT License.
+
+import {DependencyConfig} from '../AzureComponentConfig';
+import {AzureUtility} from '../AzureUtility';
+
+export interface Provisionable {
+  dependencies: DependencyConfig[];
+  provision(): Promise<boolean>;
+}
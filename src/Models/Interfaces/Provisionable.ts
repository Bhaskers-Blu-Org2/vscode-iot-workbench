--- conflicted
+++ resolved
@@ -1,15 +1,9 @@
-// Copyright (c) Microsoft Corporation. All rights reserved.
-// Licensed under the MIT License.
-<<<<<<< HEAD
-
-import {DependencyConfig} from '../AzureComponentConfig';
-import {AzureUtility} from '../AzureUtility';
-=======
-import {ComponentInfo, DependencyConfig} from '../AzureComponentConfig';
->>>>>>> 0746512a
-
-export interface Provisionable {
-  dependencies: DependencyConfig[];
-  provision(): Promise<boolean>;
-  updateConfigSettings(componentInfo?: ComponentInfo): void;
-}
+// Copyright (c) Microsoft Corporation. All rights reserved.
+// Licensed under the MIT License.
+import {ComponentInfo, DependencyConfig} from '../AzureComponentConfig';
+
+export interface Provisionable {
+  dependencies: DependencyConfig[];
+  provision(): Promise<boolean>;
+  updateConfigSettings(componentInfo?: ComponentInfo): void;
+}
--- conflicted
+++ resolved
@@ -10,11 +10,7 @@
     "url": "https://github.com/Microsoft/vscode-iot-workbench/issues"
   },
   "homepage": "https://github.com/Microsoft/vscode-iot-workbench/blob/master/README.md",
-<<<<<<< HEAD
   "version": "0.9.9",
-=======
-  "version": "0.2.5",
->>>>>>> 63c680df
   "publisher": "vsciot-vscode",
   "icon": "logo.png",
   "aiKey": "5b869bc6-ca93-4f24-aa87-92871a3a616e",
@@ -228,14 +224,10 @@
     "@types/crc": "^3.4.0",
     "@types/express": "^4.11.1",
     "@types/fs-plus": "^3.0.0",
-<<<<<<< HEAD
-    "@types/lodash": "^4.14.91",
-    "@types/lodash.uniq": "^4.5.4",
-=======
     "@types/lodash.filter": "^4.6.6",
     "@types/lodash.foreach": "^4.5.6",
     "@types/lodash.trimstart": "^4.5.6",
->>>>>>> 63c680df
+    "@types/lodash.uniq": "^4.5.4",
     "@types/mocha": "^2.2.42",
     "@types/node": "^7.0.43",
     "@types/opn": "3.0.28",
@@ -246,21 +238,13 @@
     "@types/extract-zip": "^1.6.2",
     "gts": "^0.5.1",
     "typescript": "^2.6.2",
-<<<<<<< HEAD
-    "vscode": "^1.1.26"
-=======
     "vscode": "^1.1.30"
->>>>>>> 63c680df
   },
   "dependencies": {
     "adm-zip": "^0.4.11",
     "azure-arm-resource": "^3.1.0-preview",
     "azure-arm-website": "^3.0.0-preview",
-<<<<<<< HEAD
-    "azure-iothub": "1.7.3",
-=======
     "azure-iothub": "^1.9.4",
->>>>>>> 63c680df
     "body-parser": "^1.18.2",
     "copy-paste": "1.3.0",
     "crc": "^3.8.0",
@@ -268,15 +252,8 @@
     "fs-plus": "^3.0.1",
     "getmac": "^1.2.1",
     "guid-typescript": "^1.0.7",
-<<<<<<< HEAD
-    "lodash": "^4.17.10",
-    "lodash.uniq": "^4.5.0",
-=======
     "impor": "^0.0.2",
-    "lodash.filter": "^4.6.0",
-    "lodash.foreach": "^4.5.0",
-    "lodash.trimstart": "^4.5.1",
->>>>>>> 63c680df
+
     "ms-rest": "^2.3.0",
     "opn": "5.1.0",
     "request": "^2.83.0",
